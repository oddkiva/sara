--- conflicted
+++ resolved
@@ -17,11 +17,8 @@
 # Set options.
 option(SARA_USE_FROM_SOURCE "Use DO-Sara libraries from source" ON)
 option(SARA_USE_VLD "Enable Visual Leak Detector for unit tests" OFF)
-<<<<<<< HEAD
 option(SARA_BUILD_VIDEOIO "Build Sara's Video I/O module" OFF)
-=======
 option(SARA_BUILD_PYTHON_BINDINGS "Build Python bindings" OFF)
->>>>>>> e5b3066e
 option(SARA_BUILD_TESTS "Build unit tests for DO-Sara libraries" OFF)
 option(SARA_BUILD_SAMPLES "Build sample programs using DO-Sara libraries" OFF)
 option(SARA_BUILD_SHARED_LIBS "Build shared libraries for DO-Sara libraries"  OFF)
