--- conflicted
+++ resolved
@@ -84,23 +84,10 @@
     }
     //! @}
 
-<<<<<<< HEAD
-    //! @brief Return the polynomial degree.
-    inline constexpr auto degree() const -> int
-    {
-      return N;
-    }
-
     //! @brief Evaluate polynomial at point 'x' using Horner's method
     //! evaluation.
     template <typename U>
     auto operator()(U x) const -> decltype(coefficient_type{} + U{})
-=======
-    //! @brief Evaluate polynomial at point 'x' using Horner method evaluation.
-    template <typename U>
-    inline auto operator()(const U& x) const
-        -> decltype(coefficient_type{} + U{})
->>>>>>> 3fad4df9
     {
       if (x == U{})
         return _coeff[0];
@@ -129,23 +116,18 @@
     //! @}
 
     //! I/O.
-<<<<<<< HEAD
-    friend auto operator<<(std::ostream& os, const UnivariatePolynomial& P)
-        -> std::ostream&
-=======
     //! @{
     auto to_string() const -> std::string
->>>>>>> 3fad4df9
     {
       auto str = std::string{};
       std::ostringstream oss;
       for (int i = degree(); i >= 0; --i)
       {
-        if (signum(P[i]) >= 0)
+        if (_coeff[i] >= 0)
           oss << "+";
         else
           oss << "-";
-        oss << std::abs(P[i]);
+        oss << std::abs(_coeff[i]);
         if (i > 0)
           oss << "X^" << i << " ";
       }
@@ -176,11 +158,7 @@
   class UnivariatePolynomial<T, -1>
   {
   public:
-<<<<<<< HEAD
     using coefficient_type = T;
-=======
-    using coefficient_type = Coeff;
->>>>>>> 3fad4df9
 
     //! @{
     //! @brief Constructors.
@@ -192,22 +170,14 @@
     }
     //! @}
 
-<<<<<<< HEAD
     //! @{
     //! @brief Return the polynomial coefficient for degree 'i'.
     inline auto operator[](int i) const -> const coefficient_type&
-=======
-    const coefficient_type& operator[](int i) const
->>>>>>> 3fad4df9
     {
       return _coeff[i];
     }
 
-<<<<<<< HEAD
     inline auto operator[](int i) -> coefficient_type&
-=======
-    coefficient_type& operator[](int i)
->>>>>>> 3fad4df9
     {
       return _coeff[i];
     }
@@ -230,22 +200,14 @@
       return res;
     }
 
-<<<<<<< HEAD
     auto operator+(const coefficient_type& other) const -> UnivariatePolynomial
-=======
-    UnivariatePolynomial operator+(const coefficient_type& other) const
->>>>>>> 3fad4df9
     {
       auto res = *this;
       res[0] += other;
       return res;
     }
 
-<<<<<<< HEAD
     auto operator-(const coefficient_type& other) const -> UnivariatePolynomial
-=======
-    UnivariatePolynomial operator-(const coefficient_type& other) const
->>>>>>> 3fad4df9
     {
       return (*this) + (-other);
     }
@@ -304,12 +266,7 @@
       const auto& b = other;
 
       auto q = UnivariatePolynomial{degree() - other.degree()};
-<<<<<<< HEAD
       q.resize(degree() - other.degree());
-=======
-      q._coeff =
-          std::vector<coefficient_type>(degree() - other.degree() + 1, 0);
->>>>>>> 3fad4df9
 
       auto qi = q;
 
@@ -329,12 +286,8 @@
       return {q, a};
     }
 
-<<<<<<< HEAD
     inline auto operator/(const coefficient_type& other) const
         -> UnivariatePolynomial
-=======
-    auto operator/(const coefficient_type& other) const -> UnivariatePolynomial
->>>>>>> 3fad4df9
     {
       auto res = *this;
       for (auto& c : res._coeff)
@@ -351,26 +304,16 @@
     }
 
     //! @brief Horner method evaluation.
-<<<<<<< HEAD
     template <typename U>
-    auto operator()(U x0) const -> decltype(T{} + U{})
-=======
-    template <typename T>
-    auto operator()(const T& x0) const -> decltype(coefficient_type{} + T{})
->>>>>>> 3fad4df9
-    {
-      if (x0 == U{})
+    auto operator()(U x) const -> decltype(T{} + U{})
+    {
+      if (x == U{})
         return _coeff[0];
 
-<<<<<<< HEAD
       using result_type = decltype(T{} + U{});
       auto b = static_cast<result_type>(_coeff[degree()]);
-=======
-      using result_type = decltype(coefficient_type{} + T{});
-      auto b = result_type(_coeff[degree()]);
->>>>>>> 3fad4df9
       for (auto i = 1u; i < _coeff.size(); ++i)
-        b = _coeff[degree() - i] + b * x0;
+        b = _coeff[degree() - i] + b * x;
       return b;
     }
 
