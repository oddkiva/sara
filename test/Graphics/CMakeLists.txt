--- conflicted
+++ resolved
@@ -2,16 +2,12 @@
 
 project(DO_Graphics_test)
 
-<<<<<<< HEAD
 message(STATUS "  - DO_Graphics_tests")
-=======
+
 if (DO_DISABLE_SPECIFIC_TEST_SUITES_FOR_TRAVIS_CI)
   message("Warning: some test suites are disabled for Travis CI.")
   add_definitions("-DDISABLE_IN_TRAVIS_CI")
 endif ()
-
-message(STATUS "  - DO_Graphics_test")
->>>>>>> cfddf373
 
 find_package(DO COMPONENTS Core Graphics REQUIRED)
 include(${DO_USE_FILE})
