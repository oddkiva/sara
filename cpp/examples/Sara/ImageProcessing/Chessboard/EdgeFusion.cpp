--- conflicted
+++ resolved
@@ -139,10 +139,8 @@
       }
     };
 
-<<<<<<< HEAD
     tic();
     draw_task();
-=======
     // TODO:
     // 1. reject groups that cannot be approximated very well with lines.
     // 2. improve the rejection method by implement the ellipse fitting method
@@ -150,17 +148,6 @@
 
     tic();
     draw_task();
-    // fill_rect(0, 0, frame.width(), frame.height(), Black8);
-    // for (const auto& edge : edges)
-    // {
-    //   if (edge.size() < 2)
-    //     continue;
-
-    //   const auto color = Rgb8(rand() % 255, rand() % 255, rand() % 255);
-    //   for (const auto& p : edge)
-    //     fill_circle(p.x(), p.y(), 2, color);
-    // }
->>>>>>> 1d686603
     toc("Draw");
   }
 
