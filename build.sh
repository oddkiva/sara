#!/bin/bash
set -ex

function install_python_packages_via_pip()
{
  pip install numpy nose
}

function build_library()
{
  local cmake_options="-DCMAKE_BUILD_TYPE=Debug "
  cmake_options+="-DCMAKE_PREFIX_PATH=/usr/local/Qt-5.10.0 "
  cmake_options+="-DSARA_BUILD_VIDEOIO=ON "
  cmake_options+="-DSARA_BUILD_PYTHON_BINDINGS=ON "
  cmake_options+="-DSARA_BUILD_SHARED_LIBS=ON "
  cmake_options+="-DSARA_BUILD_TESTS=ON "
  cmake_options+="-DSARA_BUILD_SAMPLES=ON "

  # Generate makefile project.
  cmake ../sara ${cmake_options}

  # Build the library.
<<<<<<< HEAD
  make -j$(nproc)

  # Run C++ tests.
  BOOST_TEST_LOG_LEVEL=all
  BOOST_TEST_COLOR_OUTPUT=1
  ctest --output-on-failure

  # Run Python tests.
=======
  make -j`nproc` VERBOSE=1
  make test
>>>>>>> 09300792
  make pytest
  make package
}

function install_package()
{
  if [ -f "/etc/debian_version" ]; then
    # Register the package to the local debian repository.
    dpkg-sig --sign builder libDO-Sara-shared-*.deb
    sudo cp libDO-Sara-shared-*.deb /usr/local/debs
    sudo update-local-debs
    sudo apt-get update
    sudo apt-get install --reinstall libdo-sara-shared
  else
    rpm_package_name=$(echo `ls *.rpm`)
    sudo rpm -ivh --force ${rpm_package_name}
  fi
}


if [[ $# == 0 ]]; then
  sara_build_dir="sara-build"
else
  sara_build_dir=$1
fi

# Create the build directory.
if [ -d "../${sara_build_dir}" ]; then
  rm -rf ../${sara_build_dir}
fi

mkdir ../${sara_build_dir}


cd ../${sara_build_dir}
{
  install_python_packages_via_pip
  build_library
  #install_package
}
cd ..<|MERGE_RESOLUTION|>--- conflicted
+++ resolved
@@ -20,8 +20,7 @@
   cmake ../sara ${cmake_options}
 
   # Build the library.
-<<<<<<< HEAD
-  make -j$(nproc)
+  make -j$(nproc) VERBOSE=1
 
   # Run C++ tests.
   BOOST_TEST_LOG_LEVEL=all
@@ -29,10 +28,6 @@
   ctest --output-on-failure
 
   # Run Python tests.
-=======
-  make -j`nproc` VERBOSE=1
-  make test
->>>>>>> 09300792
   make pytest
   make package
 }
