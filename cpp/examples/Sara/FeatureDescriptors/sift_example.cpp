// ========================================================================== //
// This file is part of Sara, a basic set of libraries in C++ for computer
// vision.
//
// Copyright (C) 2019 David Ok <david.ok8@gmail.com>
//
// This Source Code Form is subject to the terms of the Mozilla Public
// License v. 2.0. If a copy of the MPL was not distributed with this file,
// you can obtain one at http://mozilla.org/MPL/2.0/.
// ========================================================================== //

//! @example

#include <DO/Sara/Graphics.hpp>
#include <DO/Sara/ImageIO.hpp>
#include <DO/Sara/SfM/Detectors/SIFT.hpp>


using namespace DO::Sara;
using namespace std;


GRAPHICS_MAIN()
{
  const auto image_path = src_path("../../../../data/sunflowerField.jpg");
  const auto image = imread<float>(image_path);

  print_stage("Detecting SIFT features");
  const auto pyramid_params = ImagePyramidParams(-1);
  auto keypoints = compute_sift_keypoints(image, pyramid_params, true);
  const auto& features = std::get<0>(keypoints);

#ifdef REMOVE_REDUNDANCIES
  print_stage("Removing existing redundancies");
  remove_redundant_features(features, descriptors);
  SARA_CHECK(features.size());
  SARA_CHECK(descriptors.sizes().transpose());
#endif

  // Check the features visually.
  print_stage("Draw features");
  create_window(image.width(), image.height());
  set_antialiasing();
  display(image);
<<<<<<< HEAD
  for (const auto& f : features)
=======
  for (const auto& f: features)
>>>>>>> 90df7cd4
  {
    const auto& color =
        f.extremum_type == OERegion::ExtremumType::Max ? Red8 : Blue8;
    f.draw(color);
  }
  get_key();

  return 0;
}<|MERGE_RESOLUTION|>--- conflicted
+++ resolved
@@ -42,11 +42,7 @@
   create_window(image.width(), image.height());
   set_antialiasing();
   display(image);
-<<<<<<< HEAD
-  for (const auto& f : features)
-=======
   for (const auto& f: features)
->>>>>>> 90df7cd4
   {
     const auto& color =
         f.extremum_type == OERegion::ExtremumType::Max ? Red8 : Blue8;
