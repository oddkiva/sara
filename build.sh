#!/bin/bash
set -ex

# C++17 for xenial please.
if [ "$(cat /etc/os-release | grep VERSION_ID)" == "VERSION_ID=\"16.04\"" ]; then
  export CC="/usr/local/bin/ccache-clang"
  export CXX="/usr/local/bin/ccache-clang++"
fi

if [ -z "$1" ]; then
  build_type=Release;
else
  build_type=$1;
fi


function install_python_packages_via_pip()
{
  pip install coverage numpy nose
}

function build_library()
{
  if [ "${build_type}" == "Xcode" ]; then
    local cmake_options="-G Xcode "
  else
    local cmake_options="-DCMAKE_BUILD_TYPE=${build_type} "
  fi

  # Use the gold linker.
  if [ "$(uname -s)" == "Linux" ]; then
    cmake_options+="-DCMAKE_EXE_LINKER_FLAGS=-fuse-ld=gold "
  fi

  cmake_options+="-DCMAKE_EXPORT_COMPILE_COMMANDS=ON "
<<<<<<< HEAD
  cmake_options+="-DCMAKE_PREFIX_PATH=${HOME}/Qt/5.12.6/gcc_64 "
=======
  cmake_options+="-DCMAKE_PREFIX_PATH=${HOME}/Qt/5.12.6/gcc_64;/opt/boost-1.66.0 "
>>>>>>> 72aa52c7
  cmake_options+="-DSARA_BUILD_VIDEOIO=ON "
  cmake_options+="-DSARA_BUILD_PYTHON_BINDINGS=ON "
  cmake_options+="-DSARA_BUILD_SHARED_LIBS=ON "
  cmake_options+="-DSARA_BUILD_TESTS=ON "
  cmake_options+="-DSARA_BUILD_SAMPLES=ON "

  # Qt 5 directory for Darwin.
  if [ "$(uname -s)" == "Darwin" ]; then
    cmake_options+="-DQt5_DIR=$(brew --prefix qt)/lib/cmake/Qt5 "
  fi

  # Generate makefile project.
  if [ "${build_type}" == "emscripten" ]; then
    emconfigure cmake ../sara
  else
    cmake ../sara ${cmake_options}
  fi

  # Build the library.
  make -j$(nproc) VERBOSE=1

  # Run C++ tests.
  export BOOST_TEST_LOG_LEVEL=all
  export BOOST_TEST_COLOR_OUTPUT=1
  ctest --output-on-failure -T memcheck

  # Run Python tests.
  make pytest
  make package
}

function install_package()
{
  if [ -f "/etc/debian_version" ]; then
    # Register the package to the local debian repository.
    dpkg-sig --sign builder libDO-Sara-shared-*.deb
    sudo cp libDO-Sara-shared-*.deb /usr/local/debs
    sudo update-local-debs
    sudo apt-get update
    sudo apt-get install --reinstall libdo-sara-shared
  else
    rpm_package_name=$(echo `ls *.rpm`)
    sudo rpm -ivh --force ${rpm_package_name}
  fi
}


sara_build_dir="sara-build-${build_type}"

# Create the build directory.
if [ -d "../${sara_build_dir}" ]; then
  rm -rf ../${sara_build_dir}
fi

mkdir ../${sara_build_dir}


cd ../${sara_build_dir}
{
  install_python_packages_via_pip
  build_library
  #install_package
}
cd ..<|MERGE_RESOLUTION|>--- conflicted
+++ resolved
@@ -1,11 +1,6 @@
 #!/bin/bash
 set -ex
 
-# C++17 for xenial please.
-if [ "$(cat /etc/os-release | grep VERSION_ID)" == "VERSION_ID=\"16.04\"" ]; then
-  export CC="/usr/local/bin/ccache-clang"
-  export CXX="/usr/local/bin/ccache-clang++"
-fi
 
 if [ -z "$1" ]; then
   build_type=Release;
@@ -33,11 +28,7 @@
   fi
 
   cmake_options+="-DCMAKE_EXPORT_COMPILE_COMMANDS=ON "
-<<<<<<< HEAD
   cmake_options+="-DCMAKE_PREFIX_PATH=${HOME}/Qt/5.12.6/gcc_64 "
-=======
-  cmake_options+="-DCMAKE_PREFIX_PATH=${HOME}/Qt/5.12.6/gcc_64;/opt/boost-1.66.0 "
->>>>>>> 72aa52c7
   cmake_options+="-DSARA_BUILD_VIDEOIO=ON "
   cmake_options+="-DSARA_BUILD_PYTHON_BINDINGS=ON "
   cmake_options+="-DSARA_BUILD_SHARED_LIBS=ON "
