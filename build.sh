--- conflicted
+++ resolved
@@ -13,14 +13,6 @@
 
 platform_name=$(uname -s)
 
-<<<<<<< HEAD
-=======
-function install_python_packages_via_pip()
-{
-  pip3 install -r ../sara/requirements.txt
-}
-
->>>>>>> ca3e5cc2
 function build_library_for_ios()
 {
   # Generate an Xcode project.
@@ -88,17 +80,10 @@
 
 if [[ ${build_type} == "docker" ]]; then
   # Build the docker image.
-<<<<<<< HEAD
-  docker build -f docker/Dockerfile -t ${SARA_DOCKER_IMAGE}:latest .
-  # Run the docker image.
-  docker run --gpus all -it \
-    -v ~/.gitconfig:/etc/gitconfig \
-=======
   docker build -f docker/Dockerfile.bionic -t ${SARA_DOCKER_IMAGE}:latest .
   # Run the docker image.
   docker run --gpus all -it \
     -v $HOME/.gitconfig:/etc/gitconfig \
->>>>>>> ca3e5cc2
     -v /tmp/.X11-unix:/tmp/.X11-unix \
     -v "$HOME/.Xauthority:/root/.Xauthority:rw" \
     -v /media/Linux\ Data:/media/Linux\ Data \
