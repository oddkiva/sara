// ========================================================================== //
// This file is part of DO-CV, a basic set of libraries in C++ for computer
// vision.
//
// Copyright (C) 2013 David Ok <david.ok8@gmail.com>
//
// This Source Code Form is subject to the terms of the Mozilla Public
// License v. 2.0. If a copy of the MPL was not distributed with this file,
// you can obtain one at http://mozilla.org/MPL/2.0/.
// ========================================================================== //

//! @file

#ifndef DO_SARA_IMAGEPROCESSING_DETERMINANT_HPP
#define DO_SARA_IMAGEPROCESSING_DETERMINANT_HPP


#include <DO/Sara/Core/Image/Image.hpp>


namespace DO { namespace Sara {

  /*!
    @ingroup Differential
    @{
   */

<<<<<<< HEAD
  //! @brief Helper class to use Image<T,N>::compute<Determinant>().
  struct Determinant
  {
    template <typename MatrixField>
    struct Dimension {
      enum { value = MatrixField::Dimension };
    };

    template <typename MatrixField>
    using Matrix = typename MatrixField::pixel_type;

    template <typename MatrixField>
    using Scalar = typename Matrix<MatrixField>::Scalar;

    template <typename MatrixField>
    using ReturnType =
      Image<Scalar<MatrixField>, Dimension<MatrixField>::value>;

    template <typename MatrixField>
    ReturnType<MatrixField> operator()(const MatrixField& in) const
    {
      ReturnType<MatrixField> out{ in.sizes() };
=======
  //! \brief Helper class to use Image<T,N>::compute<Determinant>()
  struct Determinant
  {
    template <typename MatrixField>
    using Matrix = typename MatrixField::pixel_type;

    template <typename MatrixField>
    using Scalar = typename Matrix<MatrixField>::Scalar;

    template <typename MatrixField>
    using ReturnType = Image<Scalar<MatrixField>>;

    template <typename MatrixField>
    ReturnType<MatrixField> compute(const MatrixField& in) const
    {
      ReturnType<MatrixField> out(in.sizes());
>>>>>>> 57df93ab
      auto out_i = out.begin();
      auto in_i = in.begin();
      for ( ; in_i != in.end(); ++in_i, ++out_i)
        *out_i = in_i->determinant();
      return out;
    }
  };

  //! @}

} /* namespace Sara */
} /* namespace DO */


#endif /* DO_SARA_IMAGEPROCESSING_DETERMINANT_HPP */<|MERGE_RESOLUTION|>--- conflicted
+++ resolved
@@ -25,7 +25,6 @@
     @{
    */
 
-<<<<<<< HEAD
   //! @brief Helper class to use Image<T,N>::compute<Determinant>().
   struct Determinant
   {
@@ -48,28 +47,12 @@
     ReturnType<MatrixField> operator()(const MatrixField& in) const
     {
       ReturnType<MatrixField> out{ in.sizes() };
-=======
-  //! \brief Helper class to use Image<T,N>::compute<Determinant>()
-  struct Determinant
-  {
-    template <typename MatrixField>
-    using Matrix = typename MatrixField::pixel_type;
 
-    template <typename MatrixField>
-    using Scalar = typename Matrix<MatrixField>::Scalar;
-
-    template <typename MatrixField>
-    using ReturnType = Image<Scalar<MatrixField>>;
-
-    template <typename MatrixField>
-    ReturnType<MatrixField> compute(const MatrixField& in) const
-    {
-      ReturnType<MatrixField> out(in.sizes());
->>>>>>> 57df93ab
       auto out_i = out.begin();
       auto in_i = in.begin();
       for ( ; in_i != in.end(); ++in_i, ++out_i)
         *out_i = in_i->determinant();
+
       return out;
     }
   };
