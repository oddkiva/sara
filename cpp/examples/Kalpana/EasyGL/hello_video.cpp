--- conflicted
+++ resolved
@@ -44,7 +44,7 @@
     : _window_sizes{sizes}
   {
     // Init GLFW.
-    init_glfw_boilerplate();
+    init_glfw();
 
     // Create a GLFW window.
     _window = create_glfw_window(sizes, title);
@@ -75,7 +75,7 @@
     glfwMakeContextCurrent(_window);
 
     // Init OpenGL extensions.
-    init_glew_boilerplate();
+    init_glew();
   }
 
   auto init_gl_resources() -> void
@@ -153,33 +153,8 @@
     glfwTerminate();
   }
 
-<<<<<<< HEAD
 private: /* convenience free functions*/
-=======
-private:
-  static auto get_self(GLFWwindow* const window) -> SingleWindowApp&
-  {
-    const auto app_void_ptr = glfwGetWindowUserPointer(window);
-    if (app_void_ptr == nullptr)
-      throw std::runtime_error{
-          "Please call glfwSetWindowUserPointer to register this window!"};
-    const auto app_ptr = reinterpret_cast<SingleWindowApp*>(app_void_ptr);
-    return *app_ptr;
-  }
-
-  static auto window_size_callback(GLFWwindow* window, const int width,
-                                   const int height) -> void
-  {
-    auto& app = get_self(window);
-    app._window_sizes << width, height;
-    const auto aspect_ratio = static_cast<float>(width) / height;
-    app._projection = k::orthographic(-0.5f * aspect_ratio, 0.5f * aspect_ratio,
-                                      -0.5f, 0.5f, -0.5f, 0.5f);
-  }
-
-private:
->>>>>>> c00cce40
-  static auto init_glfw_boilerplate() -> void
+  static auto init_glfw() -> void
   {
     // Initialize the windows manager.
     if (!glfwInit())
@@ -193,7 +168,7 @@
 #endif
   }
 
-  static auto init_glew_boilerplate() -> void
+  static auto init_glew() -> void
   {
 #ifndef __APPLE__
     // Initialize GLEW.
@@ -213,11 +188,7 @@
     return window;
   }
 
-<<<<<<< HEAD
 private: /* data members */
-=======
-private:
->>>>>>> c00cce40
   GLFWwindow* _window = nullptr;
   Eigen::Vector2i _window_sizes = -Eigen::Vector2i::Ones();
 
