--- conflicted
+++ resolved
@@ -16,6 +16,7 @@
 #include <array>
 #include <vector>
 
+#include <DO/Sara/Defines.hpp>
 #include <DO/Sara/Core/Image.hpp>
 #include <DO/Sara/ImageProcessing/ColorFancyPCA.hpp>
 #include <DO/Sara/ImageProcessing/Flip.hpp>
@@ -31,6 +32,7 @@
     //! @brief Transform types.
     enum FlipType
     {
+      None,
       Horizontal,
       Vertical
     };
@@ -45,9 +47,7 @@
     };
     //! @}
 
-
-    // ===================================================================== //
-    //! @{
+// ===================================================================== // ! @{
     //! @brief Transform setters.
     void set_zoom(float z)
     {
@@ -126,16 +126,7 @@
     }
 
     Image<Rgb32f> operator()(const Image<Rgb32f>& in) const
-    {
-      auto out = extract_patch(in);
-
-      if (apply_transform[FancyPCA])
-        ColorFancyPCA{U, S}(out, alpha);
-
-      return out;
-    }
-    //! @}
-
+    //! @}
 
     // ===================================================================== //
     // Parameters
@@ -168,21 +159,48 @@
     //! @}
   };
 
-<<<<<<< HEAD
-
-=======
-  DO_SARA_EXPORT
->>>>>>> c5f6f61e
-  auto expand_zoom_transforms(const Vector2i& in_image_sizes,
-                              const Vector2i& out_image_sizes, float zmin,
-                              float zmax, int num_samples)
-      -> std::vector<ImageDataTransform>;
-
-  DO_SARA_EXPORT
-  auto expand_crop_transforms(const Vector2i& in_image_sizes,
-                              const Vector2i& out_image_sizes,
-                              int delta_x, int delta_y)
-      -> std::vector<ImageDataTransform>;
+
+  DO_SARA_EXPORT
+  auto compose_with_zooms(const Vector2i& in_image_sizes,
+                          const Vector2i& out_image_sizes,
+                          float zmin, float zmax, int num_scales,
+                          const ImageDataTransform& parent_t,
+                          bool ignore_zoom_factor_one = true)
+      -> std::vector<ImageDataTransform>;
+
+  DO_SARA_EXPORT
+  auto compose_with_shifts(const Vector2i& in_image_sizes,
+                           const Vector2i& out_image_sizes,
+                           const Vector2i& delta,
+                           const ImageDataTransform& parent_t)
+      -> std::vector<ImageDataTransform>;
+
+  DO_SARA_EXPORT
+  auto compose_with_horizontal_flip(const ImageDataTransform& parent_t)
+      -> std::vector<ImageDataTransform>;
+
+  DO_SARA_EXPORT
+  auto compose_with_random_fancy_pca(const ImageDataTransform& parent_t,
+                                     int num_fancy_pca, float fancy_pca_std_dev)
+      -> std::vector<ImageDataTransform>;
+
+  DO_SARA_EXPORT
+  auto enumerate_image_data_transforms(const Vector2i& in_image_sizes,
+                                       const Vector2i& out_image_sizes,
+                                       float zmin, float zmax, int num_z,
+                                       const Vector2i& delta,
+                                       int num_fancy_pca,
+                                       float fancy_pca_std_dev)
+      -> std::vector<ImageDataTransform>;
+
+  DO_SARA_EXPORT
+  auto augment_dataset(const std::vector<int>& data_indices,
+                       const Vector2i& in_sz,
+                       const Vector2i& out_sz,
+                       float zmin, float zmax, int num_scales,
+                       const Vector2i& delta,
+                       int num_fancy_pca, float fancy_pca_std_dev)
+      -> std::vector<std::pair<int, ImageDataTransform>>;
 
 } /* namespace Sara */
 } /* namespace DO */