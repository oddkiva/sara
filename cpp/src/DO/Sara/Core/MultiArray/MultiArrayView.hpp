--- conflicted
+++ resolved
@@ -235,25 +235,15 @@
     inline slice_type operator[](int i)
     {
       auto slice_sizes = _sizes.tail(N - 1).eval();
-<<<<<<< HEAD
-      auto data = _begin + _strides[0] * i;
-      return slice_type{data, slice_sizes};
-=======
       auto slice_data = _begin + _strides[0] * i;
       return slice_type{slice_data, slice_sizes};
->>>>>>> 17da1e38
     }
 
     inline const_slice_type operator[](int i) const
     {
       auto slice_sizes = _sizes.tail(N - 1).eval();
-<<<<<<< HEAD
-      auto data = _begin + _strides[0] * i;
-      return slice_type{data, slice_sizes};
-=======
       auto slice_data = _begin + _strides[0] * i;
       return slice_type{slice_data, slice_sizes};
->>>>>>> 17da1e38
     }
     //! @}
 
@@ -287,22 +277,14 @@
     //! @brief Return the array view for linear algebra with Eigen libraries.
     inline flat_array_view_type flat_array()
     {
-<<<<<<< HEAD
-      return array_view_type{
-=======
       return flat_array_view_type{
->>>>>>> 17da1e38
           reinterpret_cast<typename ElementTraits<T>::pointer>(data()),
           static_cast<int64_t>(size())};
     }
 
     inline const_flat_array_view_type flat_array() const
     {
-<<<<<<< HEAD
-      return const_array_view_type{
-=======
       return const_flat_array_view_type{
->>>>>>> 17da1e38
           reinterpret_cast<const typename ElementTraits<T>::const_pointer>(
               data()),
           static_cast<int64_t>(size())};
@@ -447,15 +429,6 @@
 
   protected: /* data members. */
     //! @brief First element of the internal array.
-<<<<<<< HEAD
-    value_type* _begin{nullptr};
-    //! @brief Last element of the internal array.
-    value_type* _end{nullptr};
-    //! @brief Sizes vector.
-    vector_type _sizes{vector_type::Zero()};
-    //! @brief Strides vector.
-    vector_type _strides{vector_type::Zero()};
-=======
     value_type *_begin{nullptr};
     //! @brief Last element of the internal array.
     value_type *_end{nullptr};
@@ -463,7 +436,6 @@
     vector_type _sizes{vector_type::Zero().eval()};
     //! @brief Strides vector.
     vector_type _strides{vector_type::Zero().eval()};
->>>>>>> 17da1e38
   };
 
 
