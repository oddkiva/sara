do_substep_message("UseDO running for project '${PROJECT_NAME}'")

if (POLICY CMP0011)
  cmake_policy(SET CMP0011 OLD)
endif (POLICY CMP0011)


# Retrieve the set of dependencies when linking projects with DO-CV.
set(DO_LIBRARIES "")
foreach (COMPONENT ${DO_USE_COMPONENTS})
  include(UseDO${COMPONENT})
  if ("${DO_LIBRARIES}" STREQUAL "" AND 
    NOT "${DO_${COMPONENT}_LIBRARIES}" STREQUAL "")
    set (DO_LIBRARIES "${DO_${COMPONENT}_LIBRARIES}")
  elseif (NOT "${DO_${COMPONENT}_LIBRARIES}" STREQUAL "")
    set(DO_LIBRARIES "${DO_LIBRARIES};${DO_${COMPONENT}_LIBRARIES}")
  endif ()
<<<<<<< HEAD
endforeach (COMPONENT)


# Not stable yet.
macro (do_use_modules TARGET COMPONENT_LIST)
  # Include the following useful macros.
  set_target_properties(${TARGET} PROPERTIES
                        COMPILE_FLAGS -DSRCDIR=${CMAKE_CURRENT_SOURCE_DIR})

  if (DO_USE_FROM_SOURCE)
    set_target_properties(${TARGET} PROPERTIES COMPILE_DEFINITIONS DO_STATIC)
    target_link_libraries(${TARGET} ${COMPONENT_LIST})
  else ()
    # Warn the user that precompiled libraries does not work for every build 
    # types...
    message (WARNING
      "Precompiled libraries only work for DEBUG or RELEASE builds... If you"
      "want to use other build modes, you need to recompile DO++ from the"
      "sources. To do so, just insert at the top of the CMakeLists.txt:"
      "'(set DO_USE_FROM_SOURCE 1)'"
    )

    # Static or dynamic linking?
    if (DO_USE_STATIC_LIBS)
      set_target_properties(${TARGET} PROPERTIES COMPILE_DEFINITIONS DO_STATIC)
    endif ()

    # Set library paths
    if (WIN32)
      set(FLAG /LIBPATH:"${DO_DIR}/lib")
    else ()
      set(FLAG -L"${DO_DIR}/lib")
    endif ()
    set_target_properties(${TARGET} PROPERTIES LINK_FLAGS ${FLAG})

    # Link with libraries listed in ${COMPONENT_LIST}
    foreach (f ${COMPONENT_LIST})
      if ("${f}" STREQUAL "DO_Graphics")
        qt5_use_modules(${TARGET} Widgets OpenGL) # Link with Qt5
        target_link_libraries(${TARGET} ${OPENGL_LIBRARIES})
      endif ()
      
      # TODO: CHECK THAT AGAIN...
      if (NOT "${${f}_LIBRARIES}" STREQUAL "" AND NOT DO_USE_STATIC_LIBS)
        if (WIN32)
          target_link_libraries(${TARGET} 
                                debug ${f}-${DO_VERSION}-d
                                optimized ${f}-${DO_VERSION})
        else ()
          target_link_libraries(${TARGET} ${f}-${DO_VERSION})
        endif ()
      elseif (NOT "${${f}_LIBRARIES}" STREQUAL "")
         if (WIN32)
           target_link_libraries(${TARGET}
                                 debug ${f}-{DO_VERSION}-debug
                                 optimized ${f}-${DO_VERSION})
        else ()
          target_link_libraries(${TARGET} ${f}-${DO_VERSION})
        endif ()
      endif ()
    endforeach ()
  endif ()
endmacro (do_use_modules)
=======
endforeach (COMPONENT)
>>>>>>> bfbee23a
<|MERGE_RESOLUTION|>--- conflicted
+++ resolved
@@ -15,70 +15,4 @@
   elseif (NOT "${DO_${COMPONENT}_LIBRARIES}" STREQUAL "")
     set(DO_LIBRARIES "${DO_LIBRARIES};${DO_${COMPONENT}_LIBRARIES}")
   endif ()
-<<<<<<< HEAD
-endforeach (COMPONENT)
-
-
-# Not stable yet.
-macro (do_use_modules TARGET COMPONENT_LIST)
-  # Include the following useful macros.
-  set_target_properties(${TARGET} PROPERTIES
-                        COMPILE_FLAGS -DSRCDIR=${CMAKE_CURRENT_SOURCE_DIR})
-
-  if (DO_USE_FROM_SOURCE)
-    set_target_properties(${TARGET} PROPERTIES COMPILE_DEFINITIONS DO_STATIC)
-    target_link_libraries(${TARGET} ${COMPONENT_LIST})
-  else ()
-    # Warn the user that precompiled libraries does not work for every build 
-    # types...
-    message (WARNING
-      "Precompiled libraries only work for DEBUG or RELEASE builds... If you"
-      "want to use other build modes, you need to recompile DO++ from the"
-      "sources. To do so, just insert at the top of the CMakeLists.txt:"
-      "'(set DO_USE_FROM_SOURCE 1)'"
-    )
-
-    # Static or dynamic linking?
-    if (DO_USE_STATIC_LIBS)
-      set_target_properties(${TARGET} PROPERTIES COMPILE_DEFINITIONS DO_STATIC)
-    endif ()
-
-    # Set library paths
-    if (WIN32)
-      set(FLAG /LIBPATH:"${DO_DIR}/lib")
-    else ()
-      set(FLAG -L"${DO_DIR}/lib")
-    endif ()
-    set_target_properties(${TARGET} PROPERTIES LINK_FLAGS ${FLAG})
-
-    # Link with libraries listed in ${COMPONENT_LIST}
-    foreach (f ${COMPONENT_LIST})
-      if ("${f}" STREQUAL "DO_Graphics")
-        qt5_use_modules(${TARGET} Widgets OpenGL) # Link with Qt5
-        target_link_libraries(${TARGET} ${OPENGL_LIBRARIES})
-      endif ()
-      
-      # TODO: CHECK THAT AGAIN...
-      if (NOT "${${f}_LIBRARIES}" STREQUAL "" AND NOT DO_USE_STATIC_LIBS)
-        if (WIN32)
-          target_link_libraries(${TARGET} 
-                                debug ${f}-${DO_VERSION}-d
-                                optimized ${f}-${DO_VERSION})
-        else ()
-          target_link_libraries(${TARGET} ${f}-${DO_VERSION})
-        endif ()
-      elseif (NOT "${${f}_LIBRARIES}" STREQUAL "")
-         if (WIN32)
-           target_link_libraries(${TARGET}
-                                 debug ${f}-{DO_VERSION}-debug
-                                 optimized ${f}-${DO_VERSION})
-        else ()
-          target_link_libraries(${TARGET} ${f}-${DO_VERSION})
-        endif ()
-      endif ()
-    endforeach ()
-  endif ()
-endmacro (do_use_modules)
-=======
-endforeach (COMPONENT)
->>>>>>> bfbee23a
+endforeach (COMPONENT)