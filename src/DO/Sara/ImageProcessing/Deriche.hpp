// ========================================================================== //
// This file is part of DO-CV, a basic set of libraries in C++ for computer
// vision.
//
// Copyright (C) 2013 David Ok <david.ok8@gmail.com>
//
// This Source Code Form is subject to the terms of the Mozilla Public
// License v. 2.0. If a copy of the MPL was not distributed with this file,
// you can obtain one at http://mozilla.org/MPL/2.0/.
// ========================================================================== //

//! @file

#ifndef DO_SARA_IMAGEPROCESSING_DERICHE_HPP
#define DO_SARA_IMAGEPROCESSING_DERICHE_HPP


#include <DO/Sara/Core/Image.hpp>


namespace DO { namespace Sara {

  /*!
    @ingroup ImageProcessing
    @defgroup Deriche Deriche Filter
    Deriche Infinite Impulse Response (IIR) filters which approximates
    - Gaussian smoothing
    - Gaussian smoothed first-order derivative
    - Gaussian smoothed second-order derivative
    @{
   */

  //! @brief Apply Deriche filter with specified order $o$ to dimension $d$.
  template <typename T, int N>
  void inplace_deriche(Image<T, N>& inout_signal,
                       typename PixelTraits<T>::channel_type sigma,
                       int derivative_order, int axis, bool neumann = true)
  {
    typedef typename PixelTraits<T>::channel_type S;

    // Sanity check.
    if (sigma <= 0)
      throw std::runtime_error("sigma must be positive");
    if (derivative_order < 0 || derivative_order >= 3)
      throw std::runtime_error("derivative order must be between 0 and 2");
    if (axis < 0 || axis >= N)
      throw std::runtime_error("axis of derivative must be between 0 and N-1");

    // Compute the coefficients of the recursive filter.
    //
    // The constant 1.695 is mysterious... Also found in CImg library.
    // TODO: ask where this constant comes from.
    const S alpha = static_cast<S>(1.695)/sigma;
    const S ea = std::exp(alpha);
    const S ema = std::exp(-alpha);
    const S em2a = ema*ema;
    const S b1 = 2*ema;
    const S b2 = -em2a;

    S ek, ekn;
    S parity;
    S a1, a2, a3, a4;
    S g0, sumg1, sumg0;

    switch(derivative_order)
    {
    // first-order derivative
    case 1:
      ek = -(1-ema)*(1-ema)*(1-ema)/(2*(ema+1)*ema);
      a1 = a4 = 0;
      a2 = ek*ema;
      a3 = -ek*ema;
      parity = -1;
      if (neumann)
      {
        sumg1 = (ek*ea) / ((ea-1)*(ea-1));
        g0 = 0;
        sumg0 = g0 + sumg1;
      }
      else
        g0 = sumg0 = sumg1 = 0;
      break;

    // second-order derivative
    case 2:
      ekn = ( -2*(-1+3*ea-3*ea*ea+ea*ea*ea)/(3*ea+1+3*ea*ea+ea*ea*ea) );
      ek = -(em2a-1)/(2*alpha*ema);
      a1 = ekn;
      a2 = -ekn*(1+ek*alpha)*ema;
      a3 = ekn*(1-ek*alpha)*ema;
      a4 = -ekn*em2a;
      parity = 1;
      if (neumann)
      {
        sumg1 = ekn/2;
        g0 = ekn;
        sumg0 = g0 + sumg1;
      }
      else
        g0 = sumg0 = sumg1 = 0;
      break;

    // smoothing
    default:
      ek = (1-ema)*(1-ema) / (1+2*alpha*ema - em2a);
      a1 = ek;
      a2 = ek*ema*(alpha-1);
      a3 = ek*ema*(alpha+1);
      a4 = -ek*em2a;
      parity = 1;
      if (neumann) {
        sumg1 = ek*(alpha*ea+ea-1) / ((ea-1)*(ea-1));
        g0 = ek;
        sumg0 = g0 + sumg1;
      }
      else
        g0 = sumg0 = sumg1 = 0;
      break;
    }

    // Initialize two temporary arrays.
    const int size = inout_signal.size(axis);
    const int step = inout_signal.stride(axis);
    std::vector<T> y_causal(size);
    std::vector<T> y_anticausal(size);

    typedef typename Image<T, N>::vector_type Vector;
    typedef typename Image<T, N>::subarray_iterator SubarrayIterator;
    Vector start, end;
    start = Vector::Zero();
    end = inout_signal.sizes();
    end[axis] = 1;
    SubarrayIterator it = inout_signal.begin_subarray(start, end);

    // In 2D, we scan the beginning of each row/columns.
    for ( ; !it.end(); ++it)
    {
      T *ptr = &(*it);

      // Causal signal: i == 0.
      T *forward_x[2] =  { ptr, ptr-step };
      y_causal[0] = sumg0* *forward_x[0];

      // Causal signal: i == 1.
      for (int k = 0; k < 2; ++k)
        forward_x[k] += step;
      y_causal[1] = g0 * *forward_x[0] + sumg1 * *forward_x[1];

      // Causal signal: i = 2 .. size-1
      for (int i = 2; i < size; ++i)
      {
        for (int k = 0; k < 2; ++k)
          forward_x[k] += step;
        y_causal[i] = a1 * *forward_x[0] + a2 * *forward_x[1]
                    + b1 * y_causal[i-1] + b2 * y_causal[i-2];
      }

      // Anti-causal signal: i == size-1
      T *backward_x[2] =  { ptr + (size-1)*step, ptr + size*step };
      y_anticausal[size-1] = parity * sumg1 * *backward_x[0];

      // Anti-causal signal: i == size-2
      for (int k = 0; k < 2; ++k)
        forward_x[k] += step;
      y_anticausal[size-2] = y_anticausal[size-1];

      // Anti-causal signal: i == size-3 .. 0
      for (int i = size-3; i >= 0; --i)
      {
        for (int k = 0; k < 2; ++k)
          backward_x[k] -= step;
        y_anticausal[i] = a3 * *backward_x[0] + a4 * *backward_x[1]
                        + b1 * y_anticausal[i+1] + b2 * y_anticausal[i+2];
      }

      // Store the sum of the two signals.
      for (int i = 0; i < size; ++i)
      {
        *ptr = y_causal[i] + y_anticausal[i];
        ptr += step;
      }
    }
  }

  //! @brief Apply Deriche blurring.
  template <typename T, int N>
  void inplace_deriche_blur(
    Image<T, N>& inout_signal,
    const Matrix<typename PixelTraits<T>::channel_type, N, 1>& sigmas, bool neumann = true)
  {
    for (int i = 0; i < N; ++i)
      inplace_deriche(inout_signal,sigmas[i], 0, i, neumann);
  }

  //! @brief Apply Deriche blurring.
  template <typename T, int N>
  void inplace_deriche_blur(
    Image<T,N>& inout_signal,
    typename PixelTraits<T>::channel_type sigma,
    bool neumann = true)
  {
    typedef typename PixelTraits<T>::channel_type S;
    Matrix<S, N, 1> sigmas; sigmas.fill(sigma);
    inplace_deriche_blur(inout_signal, sigmas, neumann);
  }

  //! @brief Return the blurred image using Deriche filter.
  template <typename T, int N>
  Image<T,N> deriche_blur(const Image<T,N>& in_signal,
                         typename PixelTraits<T>::channel_type sigma,
                         bool neumann = true)
  {
    Image<T,N> out_signal(in_signal);
    inplace_deriche_blur(out_signal, sigma, neumann);
    return out_signal;
  }

  //! @brief Return the blurred image using Deriche filter.
  template <typename T, int N>
  Image<T,N> deriche_blur(
    const Image<T,N>& I,
    const Matrix<typename PixelTraits<T>::channel_type, N, 1>& sigmas,
    bool neumann = true)
  {
    Image<T,N> J(I);
    inplace_deriche_blur(J,sigmas,neumann);
    return J;
  }

  //! @brief Wrapper class to use: Image<T,N>::compute<DericheBlur>(T sigma)
  struct DericheBlur
  {
    template <typename Image>
    using ReturnType = Image;

    template <typename Image, typename Sigma>
<<<<<<< HEAD
    inline ReturnType<Image> operator()(const Image& src,
                                        const Sigma& sigma) const
=======
    inline ReturnType<Image> compute(const Image& src,
                                     const Sigma& sigma) const
>>>>>>> 57df93ab
    {
      return deriche_blur(src, sigma);
    }
  };

  //! @}

} /* namespace Sara */
} /* namespace DO */

#endif /* DO_SARA_IMAGEPROCESSING_DERICHE_HPP */<|MERGE_RESOLUTION|>--- conflicted
+++ resolved
@@ -234,13 +234,8 @@
     using ReturnType = Image;
 
     template <typename Image, typename Sigma>
-<<<<<<< HEAD
     inline ReturnType<Image> operator()(const Image& src,
                                         const Sigma& sigma) const
-=======
-    inline ReturnType<Image> compute(const Image& src,
-                                     const Sigma& sigma) const
->>>>>>> 57df93ab
     {
       return deriche_blur(src, sigma);
     }
