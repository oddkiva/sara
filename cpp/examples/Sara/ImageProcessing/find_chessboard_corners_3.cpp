// ========================================================================== //
// This file is part of Sara, a basic set of libraries in C++ for computer
// vision.
//
// Copyright (C) 2022-present David Ok <david.ok8@gmail.com>
//
// This Source Code Form is subject to the terms of the Mozilla Public
// License v. 2.0. If a copy of the MPL was not distributed with this file,
// you can obtain one at http://mozilla.org/MPL/2.0/.
// ========================================================================== //

//! @example

#include <omp.h>

#include <map>
#include <unordered_map>

#include <DO/Sara/Core/TicToc.hpp>
#include <DO/Sara/FeatureDetectors.hpp>
#include <DO/Sara/Graphics.hpp>
#include <DO/Sara/ImageProcessing/AdaptiveBinaryThresholding.hpp>
#include <DO/Sara/ImageProcessing/FastColorConversion.hpp>
#include <DO/Sara/ImageProcessing/Resize.hpp>
#include <DO/Sara/VideoIO.hpp>


#include "Chessboard/Erode.hpp"
#include "Chessboard/NonMaximumSuppression.hpp"


namespace sara = DO::Sara;


struct Corner
{
  Eigen::Vector2i coords;
  float score;
  auto position() const -> const Eigen::Vector2i&
  {
    return coords;
  }
  auto operator<(const Corner& other) const -> bool
  {
    return score < other.score;
  }
};

// Select the local maxima of the cornerness functions.
auto select(const sara::ImageView<float>& cornerness,
            const float cornerness_adaptive_thres) -> std::vector<Corner>
{
  const auto extrema = sara::local_maxima(cornerness);

  const auto cornerness_max = cornerness.flat_array().maxCoeff();
  const auto cornerness_thres = cornerness_adaptive_thres * cornerness_max;

  auto extrema_filtered = std::vector<Corner>{};
  extrema_filtered.reserve(extrema.size());
  for (const auto& p : extrema)
    if (cornerness(p) > cornerness_thres)
      extrema_filtered.push_back({p, cornerness(p)});
  return extrema_filtered;
};


auto __main(int argc, char** argv) -> int
{
  omp_set_num_threads(omp_get_max_threads());

#ifdef _WIN32
  const auto video_file = sara::select_video_file_from_dialog_box();
  if (video_file.empty())
    return 1;
#else
  if (argc < 2)
    return 1;
  const auto video_file = std::string{argv[1]};
#endif

  // Harris cornerness parameters.
  //
  // Blur parameter before gradient calculation.
  const auto sigma_D =
      argc < 3 ? std::sqrt(std::pow(1.6f, 2.f) - 1) : std::stof(argv[2]);
  // Integration domain of the second moment.
  const auto sigma_I = argc < 4 ? 3.f : std::stof(argv[3]);
  // Threshold parameter.
  const auto kappa = argc < 5 ? 0.04f : std::stof(argv[4]);
  const auto cornerness_adaptive_thres = argc < 6 ? 1e-5f : std::stof(argv[5]);

  // Corner filtering.
  const auto nms_radius = argc < 7 ? 10 : std::stoi(argv[6]);
  static constexpr auto grad_adaptive_thres = 2e-2f;
  static constexpr auto downscale_factor = 2;

  auto video_stream = sara::VideoStream{video_file};
  auto video_frame = video_stream.frame();
  auto frame_number = -1;

  auto frame_gray = sara::Image<float>{video_frame.sizes()};
  auto frame_gray_blurred = sara::Image<float>{video_frame.sizes()};
  auto frame_gray_ds =
      sara::Image<float>{video_frame.sizes() / downscale_factor};
  auto grad_f_norm = sara::Image<float>{video_frame.sizes()};
  auto grad_f_ori = sara::Image<float>{video_frame.sizes()};
  auto segmentation_map = sara::Image<std::uint8_t>{video_frame.sizes()};
  auto display = sara::Image<sara::Rgb8>{video_frame.sizes()};

  while (video_stream.read())
  {
    ++frame_number;
    if (frame_number % 3 != 0)
      continue;

    if (sara::active_window() == nullptr)
    {
      sara::create_window(video_frame.sizes());
      sara::set_antialiasing();
    }

    sara::tic();
    sara::from_rgb8_to_gray32f(video_frame, frame_gray);
    sara::toc("Grayscale conversion");

    sara::tic();
<<<<<<< HEAD
    sara::scale(frame_gray.compute<sara::Gaussian>(1.2f), frame_gray_ds);
    sara::toc("Downsample");
=======
    sara::apply_gaussian_filter(frame_gray, frame_gray_blurred, 1.2f);
    sara::scale(frame_gray_blurred, frame_gray_ds);
    sara::toc("Downscale");
>>>>>>> 92195c19

#ifdef ADAPTIVE_THRESHOLD
    sara::tic();
    static constexpr auto tolerance_parameter = 0.f;
    sara::gaussian_adaptive_threshold(frame_gray, 32.f, 3.f,
                                      tolerance_parameter, segmentation_map);
    sara::toc("Adaptive thresholding");

    sara::tic();
    auto segmentation_map_eroded = segmentation_map;
    for (auto i = 0; i < 1; ++i)
    {
      sara::binary_erode_3x3(segmentation_map, segmentation_map_eroded);
      segmentation_map.swap(segmentation_map_eroded);
    }
    sara::toc("Erosion 3x3");
#else
    sara::tic();
    sara::gradient_in_polar_coordinates(frame_gray_blurred, grad_f_norm,
                                        grad_f_ori);
    const auto grad_max = grad_f_norm.flat_array().maxCoeff();
    const auto grad_thres = grad_adaptive_thres * grad_max;
    auto edge_map = sara::suppress_non_maximum_edgels(
        grad_f_norm, grad_f_ori, 2 * grad_thres, grad_thres);
    std::for_each(edge_map.begin(), edge_map.end(), [](auto& v) {
      if (v != 255)
        v = 0;
    });
    sara::toc("Feature maps");
#endif

    // Calculate Harris cornerness functions.
    sara::tic();
    const auto cornerness = sara::scale_adapted_harris_cornerness(  //
        frame_gray_ds,                                              //
        sigma_I, sigma_D,                                           //
        kappa                                                       //
    );
    auto corners = select(cornerness, cornerness_adaptive_thres);
    sara::nms(corners, cornerness.sizes(), nms_radius);
    sara::toc("Corner detection");

#ifdef ADAPTIVE_THRESHOLD
    display = segmentation_map.convert<sara::Rgb8>();
#else
    display = edge_map.convert<sara::Rgb8>();
#endif
    for (const auto& p : corners)
    {
      sara::fill_circle(display, downscale_factor * p.coords.x(),
                        downscale_factor * p.coords.y(), 4, sara::Magenta8);
      // sara::draw_circle(display, 2 * p.coords.x(), 2 * p.coords.y(), 6,
      //                   sara::Magenta8, 3);
    }
    sara::draw_text(display, 80, 80, std::to_string(frame_number), sara::White8,
                    60, 0, false, true);

    sara::display(display);
    sara::get_key();
  }

  return 0;
}


auto main(int argc, char** argv) -> int
{
  DO::Sara::GraphicsApplication app(argc, argv);
  app.register_user_main(__main);
  return app.exec();
}<|MERGE_RESOLUTION|>--- conflicted
+++ resolved
@@ -124,14 +124,9 @@
     sara::toc("Grayscale conversion");
 
     sara::tic();
-<<<<<<< HEAD
-    sara::scale(frame_gray.compute<sara::Gaussian>(1.2f), frame_gray_ds);
-    sara::toc("Downsample");
-=======
     sara::apply_gaussian_filter(frame_gray, frame_gray_blurred, 1.2f);
     sara::scale(frame_gray_blurred, frame_gray_ds);
     sara::toc("Downscale");
->>>>>>> 92195c19
 
 #ifdef ADAPTIVE_THRESHOLD
     sara::tic();
