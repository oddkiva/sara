if(CMAKE_CUDA_COMPILER)
  sara_message("Building DO::Shakti CUDA Libraries")
else()
  sara_message("Cannot use DO::Shakti CUDA libraries!")
endif()

<<<<<<< HEAD
find_package(
  DO_Sara
  COMPONENTS Core Graphics FeatureDescriptors ImageIO VideoIO
  REQUIRED)

if(DO_Sara_VideoIO_FOUND)
  # TODO: update code for CUDA 12.
  # add_subdirectory(ImageProcessing)
  add_subdirectory(Segmentation)
endif()

if(CMAKE_CUDA_COMPILER)
  add_subdirectory(FeatureDetectors)
  if(NvidiaVideoCodec_ROOT)
    add_subdirectory(VideoIO)
  endif()
endif()
=======
# if (DO_Sara_VideoIO_FOUND)
#   add_subdirectory(ImageProcessing)
#   add_subdirectory(Segmentation)
# endif ()
>>>>>>> 36aed78a

add_subdirectory(OpenCL)
add_subdirectory(Vulkan)<|MERGE_RESOLUTION|>--- conflicted
+++ resolved
@@ -1,33 +1,17 @@
 if(CMAKE_CUDA_COMPILER)
   sara_message("Building DO::Shakti CUDA Libraries")
-else()
-  sara_message("Cannot use DO::Shakti CUDA libraries!")
-endif()
 
-<<<<<<< HEAD
-find_package(
-  DO_Sara
-  COMPONENTS Core Graphics FeatureDescriptors ImageIO VideoIO
-  REQUIRED)
+  if(DO_Sara_VideoIO_FOUND)
+    # TODO: update code for CUDA 12.
+    # add_subdirectory(ImageProcessing)
+    add_subdirectory(Segmentation)
+  endif()
+  add_subdirectory(FeatureDetectors)
 
-if(DO_Sara_VideoIO_FOUND)
-  # TODO: update code for CUDA 12.
-  # add_subdirectory(ImageProcessing)
-  add_subdirectory(Segmentation)
-endif()
-
-if(CMAKE_CUDA_COMPILER)
-  add_subdirectory(FeatureDetectors)
   if(NvidiaVideoCodec_ROOT)
     add_subdirectory(VideoIO)
   endif()
 endif()
-=======
-# if (DO_Sara_VideoIO_FOUND)
-#   add_subdirectory(ImageProcessing)
-#   add_subdirectory(Segmentation)
-# endif ()
->>>>>>> 36aed78a
 
 add_subdirectory(OpenCL)
 add_subdirectory(Vulkan)