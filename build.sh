#!/bin/bash
set -ex

# C++17 for xenial please.
if [ "$(cat /etc/os-release | grep VERSION_ID)" == "VERSION_ID=\"16.04\"" ]; then
  export CC="/usr/local/bin/ccache-clang"
  export CXX="/usr/local/bin/ccache-clang++"
fi

if [ -z "$1" ]; then
  build_type=Release;
else
  build_type=$1;
fi


function install_python_packages_via_pip()
{
  pip install coverage numpy nose
}

function build_library()
{
  if [ "${build_type}" == "Xcode" ]; then
    local cmake_options="-G Xcode "
  else
    local cmake_options="-DCMAKE_BUILD_TYPE=${build_type} "
  fi
<<<<<<< HEAD

  # Use the gold linker.
  if [ "$(uname -s)" == "Linux" ]; then
    cmake_options+="-DCMAKE_EXE_LINKER_FLAGS=-fuse-ld=gold "
  fi

  cmake_options+="-DCMAKE_EXPORT_COMPILE_COMMANDS=ON "
  cmake_options+="-DCMAKE_PREFIX_PATH=${HOME}/Qt/5.12.6/gcc_64 "
=======
  cmake_options+="-DCMAKE_C_COMPILER=/usr/bin/gcc-7 "
  cmake_options+="-DCMAKE_CXX_COMPILER=/usr/bin/g++-7 "
  cmake_options+="-DCMAKE_EXPORT_COMPILE_COMMANDS=ON "
  cmake_options+="-DCMAKE_PREFIX_PATH=/home/david/Qt/5.12.6/gcc_64;/opt/boost-1.66.0 "
>>>>>>> 317377f6
  cmake_options+="-DSARA_BUILD_VIDEOIO=ON "
  cmake_options+="-DSARA_BUILD_PYTHON_BINDINGS=ON "
  cmake_options+="-DSARA_BUILD_SHARED_LIBS=ON "
  cmake_options+="-DSARA_BUILD_TESTS=ON "
  cmake_options+="-DSARA_BUILD_SAMPLES=ON "
  cmake_options+="-DSARA_USE_HALIDE=ON "

  # Qt 5 directory for Darwin.
  if [ "$(uname -s)" == "Darwin" ]; then
    cmake_options+="-DQt5_DIR=$(brew --prefix qt)/lib/cmake/Qt5 "
  fi

  # Generate makefile project.
  if [ "${build_type}" == "emscripten" ]; then
    emconfigure cmake ../sara
  else
    cmake ../sara ${cmake_options}
  fi

  # Build the library.
  make -j$(nproc) VERBOSE=1

  # Run C++ tests.
  export BOOST_TEST_LOG_LEVEL=all
  export BOOST_TEST_COLOR_OUTPUT=1
  ctest --output-on-failure

  # Run Python tests.
  make pytest
  make package
}

function install_package()
{
  if [ -f "/etc/debian_version" ]; then
    # Register the package to the local debian repository.
    dpkg-sig --sign builder libDO-Sara-shared-*.deb
    sudo cp libDO-Sara-shared-*.deb /usr/local/debs
    sudo update-local-debs
    sudo apt-get update
    sudo apt-get install --reinstall libdo-sara-shared
  else
    rpm_package_name=$(echo `ls *.rpm`)
    sudo rpm -ivh --force ${rpm_package_name}
  fi
}


sara_build_dir="sara-build-${build_type}"

# Create the build directory.
if [ -d "../${sara_build_dir}" ]; then
  rm -rf ../${sara_build_dir}
fi

mkdir ../${sara_build_dir}


cd ../${sara_build_dir}
{
  install_python_packages_via_pip
  build_library
  #install_package
}
cd ..<|MERGE_RESOLUTION|>--- conflicted
+++ resolved
@@ -26,7 +26,6 @@
   else
     local cmake_options="-DCMAKE_BUILD_TYPE=${build_type} "
   fi
-<<<<<<< HEAD
 
   # Use the gold linker.
   if [ "$(uname -s)" == "Linux" ]; then
@@ -34,13 +33,7 @@
   fi
 
   cmake_options+="-DCMAKE_EXPORT_COMPILE_COMMANDS=ON "
-  cmake_options+="-DCMAKE_PREFIX_PATH=${HOME}/Qt/5.12.6/gcc_64 "
-=======
-  cmake_options+="-DCMAKE_C_COMPILER=/usr/bin/gcc-7 "
-  cmake_options+="-DCMAKE_CXX_COMPILER=/usr/bin/g++-7 "
-  cmake_options+="-DCMAKE_EXPORT_COMPILE_COMMANDS=ON "
-  cmake_options+="-DCMAKE_PREFIX_PATH=/home/david/Qt/5.12.6/gcc_64;/opt/boost-1.66.0 "
->>>>>>> 317377f6
+  cmake_options+="-DCMAKE_PREFIX_PATH=${HOME}/Qt/5.12.6/gcc_64;/opt/boost-1.66.0 "
   cmake_options+="-DSARA_BUILD_VIDEOIO=ON "
   cmake_options+="-DSARA_BUILD_PYTHON_BINDINGS=ON "
   cmake_options+="-DSARA_BUILD_SHARED_LIBS=ON "
