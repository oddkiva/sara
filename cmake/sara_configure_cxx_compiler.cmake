--- conflicted
+++ resolved
@@ -40,12 +40,8 @@
   set(CMAKE_CXX_FLAGS "${CMAKE_CXX_FLAGS} -Wno-deprecated-copy")
 
   # Additional flags for Release builds.
-<<<<<<< HEAD
-  set(CMAKE_CXX_FLAGS_RELEASE "-03 -ffast-math")
+  set(CMAKE_CXX_FLAGS_RELEASE "-O3 -ffast-math")
   set(CMAKE_CXX_FLAGS_RELWITHDEBINFO "-O2 -g -DNDEBUG")
-=======
-  set(CMAKE_CXX_FLAGS_RELEASE "-O3 -ffast-math")
->>>>>>> ca2f7999
   # Additional flags for Debug builds to code coverage.
   set(CMAKE_CXX_FLAGS_DEBUG "-g -O0 -DDEBUG -D_DEBUG -fno-inline")
   if (NOT APPLE AND NOT CMAKE_GENERATOR STREQUAL "Ninja")
