if (WIN32 AND DO_USE_VLD)
  find_package(VisualLeakDetector)
  include_directories(${VLD_INCLUDE_DIR})
  link_directories(${VLD_LINK_DIRECTORIES})
endif ()


function (shakti_add_test)
  set(_options OPTIONAL)
  set(_file SOURCES)
  set(_dependencies DEPENDENCIES)
  cmake_parse_arguments(shakti_add_test
    "${_options}" "${_file}" "${_dependencies}" ${ARGN})

  get_filename_component(_filename "${shakti_add_test_SOURCES}" NAME_WE)
  set (_test_name shakti_${_filename})

  add_executable(${_test_name} ${shakti_add_test_SOURCES})
  target_include_directories(${_test_name}
    PRIVATE
    ${CUDA_TOOLKIT_INCLUDE}
    ${Boost_INCLUDE_DIR})
  target_link_libraries(${_test_name}
    PRIVATE
    ${Boost_LIBRARIES}
    ${shakti_add_test_DEPENDENCIES})

  set_target_properties(${_test_name}
    PROPERTIES
    CUDA_SEPARABLE_COMPILATION ON
    FOLDER "Tests/Shakti")

  target_compile_definitions(${_test_name}
    PRIVATE -DBOOST_TEST_DYN_LINK)

  # Disable compile warnings with boost.test.
<<<<<<< HEAD
  list(APPEND NVCC_DIAG_SUPPRESS_WARNING_IDS
    "--diag_suppress=611"
    "--diag_suppress=1388"
    "--diag_suppress=1394")
  target_compile_options(
    ${_test_name}
    PRIVATE
      $<$<AND:$<COMPILE_LANGUAGE:CUDA>,$<PLATFORM_ID:Windows>>:-Xcudafe ${NVCC_DIAG_SUPPRESS_WARNING_IDS}>
  )
=======
  # list(APPEND NVCC_DIAG_SUPPRESS_WARNING_IDS
  #   "--diag_suppress=611"
  #   "--diag_suppress=1388"
  #   "--diag_suppress=1394")
  # target_compile_options(
  #   ${_test_name}
  #   PRIVATE
  #     $<$<AND:$<COMPILE_LANGUAGE:CUDA>,$<PLATFORM_ID:Windows>>:"-Xcudafe ${NVCC_DIAG_SUPPRESS_WARNING_IDS}">
  # )
>>>>>>> 48ce88d8

  set_target_properties(${_test_name}
    PROPERTIES
    RUNTIME_OUTPUT_DIRECTORY ${CMAKE_BINARY_DIR}/bin)

  add_test(NAME ${_test_name} COMMAND $<TARGET_FILE:${_test_name}>)
endfunction ()

# Because we use the old CMake way to use CUDA.
include_directories(
  ${CMAKE_SOURCE_DIR}/cpp/src
  ${CMAKE_SOURCE_DIR}/cpp/third-party
  ${CMAKE_CURRENT_SOURCE_DIR}/../)

add_subdirectory(Cuda)<|MERGE_RESOLUTION|>--- conflicted
+++ resolved
@@ -34,17 +34,6 @@
     PRIVATE -DBOOST_TEST_DYN_LINK)
 
   # Disable compile warnings with boost.test.
-<<<<<<< HEAD
-  list(APPEND NVCC_DIAG_SUPPRESS_WARNING_IDS
-    "--diag_suppress=611"
-    "--diag_suppress=1388"
-    "--diag_suppress=1394")
-  target_compile_options(
-    ${_test_name}
-    PRIVATE
-      $<$<AND:$<COMPILE_LANGUAGE:CUDA>,$<PLATFORM_ID:Windows>>:-Xcudafe ${NVCC_DIAG_SUPPRESS_WARNING_IDS}>
-  )
-=======
   # list(APPEND NVCC_DIAG_SUPPRESS_WARNING_IDS
   #   "--diag_suppress=611"
   #   "--diag_suppress=1388"
@@ -54,7 +43,6 @@
   #   PRIVATE
   #     $<$<AND:$<COMPILE_LANGUAGE:CUDA>,$<PLATFORM_ID:Windows>>:"-Xcudafe ${NVCC_DIAG_SUPPRESS_WARNING_IDS}">
   # )
->>>>>>> 48ce88d8
 
   set_target_properties(${_test_name}
     PROPERTIES
