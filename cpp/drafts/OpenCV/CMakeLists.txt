<<<<<<< HEAD
if (NOT SARA_USE_OPENCV)
  return()
endif ()

find_package(OpenCV)
=======
find_package(
  DO_Sara
  COMPONENTS Core Graphics ImageProcessing ImageIO VideoIO
  REQUIRED)
>>>>>>> fc40d1f7
find_package(OpenCV)

if (NOT OpenCV_FOUND)
  return ()
endif ()

add_library(
  HomographyUtilities HomographyDecomposition.cpp HomographyDecomposition.hpp
                      HomographyEstimation.cpp HomographyEstimation.hpp)
target_link_libraries(HomographyUtilities PUBLIC DO::Sara::Core ${OpenCV_LIBS})

add_subdirectory(tool)<|MERGE_RESOLUTION|>--- conflicted
+++ resolved
@@ -1,15 +1,7 @@
-<<<<<<< HEAD
 if (NOT SARA_USE_OPENCV)
   return()
 endif ()
 
-find_package(OpenCV)
-=======
-find_package(
-  DO_Sara
-  COMPONENTS Core Graphics ImageProcessing ImageIO VideoIO
-  REQUIRED)
->>>>>>> fc40d1f7
 find_package(OpenCV)
 
 if (NOT OpenCV_FOUND)
