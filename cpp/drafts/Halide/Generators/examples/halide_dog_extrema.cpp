--- conflicted
+++ resolved
@@ -206,7 +206,8 @@
 #elif __APPLE__
   const auto video_filepath = "/Users/david/Desktop/Datasets/sfm/Family.mp4"s;
 #else
-  const auto video_filepath = "/home/david/Desktop/Datasets/sfm/Family.mp4"s;
+  // const auto video_filepath = "/home/david/Desktop/Datasets/sfm/Family.mp4"s;
+  const auto video_filepath = "/home/david/Desktop/Datasets/ha/barberX.mp4"s;
 #endif
 
   // Input and output from Sara.
@@ -222,17 +223,13 @@
   auto buffer_gray32f = halide::as_runtime_buffer<float>(frame_gray32f);
 
   auto sift_extractor = halide::SIFTExtractor{};
-<<<<<<< HEAD
-
-=======
->>>>>>> 2f205638
 
   // Show the local extrema.
   sara::create_window(frame_downsampled.sizes());
   sara::set_antialiasing();
 
   auto frames_read = 0;
-  auto skip = 3;
+  auto skip = 2;
 
   while (true)
   {
@@ -245,7 +242,7 @@
     sara::toc("Video Decoding");
 
     ++frames_read;
-    if (frames_read % skip != 0)
+    if (frames_read % (skip + 1) != 0)
       continue;
 
     // Use parallelization and vectorization.
@@ -288,7 +285,7 @@
 
 GRAPHICS_MAIN()
 {
-  test_on_image();
-  // test_on_video();
+  // test_on_image();
+  test_on_video();
   return 0;
 }