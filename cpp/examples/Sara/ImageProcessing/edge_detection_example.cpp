--- conflicted
+++ resolved
@@ -553,58 +553,36 @@
                                               high_thres, low_thres);
     toc("Thresholding");
 
-<<<<<<< HEAD
-
+
+    // Group edgels by contours.
+    // tic();
+    // hysteresis(edgels);
+    // const auto edges = connected_components(edgels,    //
+    //                                         grad_ori,  //
+    //                                         angular_threshold);
+    // toc("Hysteresis then Edge Grouping");
+
+
+    // Group edgels by edges.
+    tic();
+    const auto edges = perform_hysteresis_and_grouping(edgels,    //
+                                                       grad_ori,  //
+                                                       angular_threshold);
+    toc("Simultaneous Hysteresis & Edge Grouping");
+
+#ifdef DETECT_JUNCTIONS
     // Detect junctions.
+    tic();
     SARA_DEBUG << "Orientation histograms..." << std::endl;
-    const auto ori_hists = orientation_histograms(edges, grad_ori,   //
+    const auto ori_hists = orientation_histograms(edgels, grad_ori,   //
                                                   /* num_bins */ 36,  //
                                                   /* radius */ 3);
     SARA_DEBUG << "Orientation peaks..." << std::endl;
     const auto ori_peaks = peaks(ori_hists);
     SARA_DEBUG << "Orientation peak counts..." << std::endl;
     const auto ori_peak_counts = peak_counts(ori_peaks);
-
-
-    // Group edgels by contours.
-    const auto contours = connected_components(edges);
-    const auto curves = connected_components(edges, grad_ori, angular_threshold);
-
-    const auto labeled_contours = to_map(contours, edges.sizes());
-    const auto labeled_curves = to_map(curves, edges.sizes());
-
-    const auto contour_colors = random_colors(contours);
-    const auto curve_colors = random_colors(curves);
-
-    // Filter contours.
-    auto is_good_contours = std::map<int, bool>{};
-    for (const auto& [label, points] : contours)
-    {
-      auto is_good = false;
-      for (const auto& p: points)
-      {
-        const auto& curve_id = labeled_curves(p);
-
-        // A contour is good if it contains at least one curve.
-        const auto is_curve_element = curve_id > 0;
-        if (!is_curve_element)
-          continue;
-=======
-    // tic();
-    // hysteresis(edgels);
->>>>>>> c7166fc5
-
-    // const auto edges = connected_components(edgels,    //
-    //                                         grad_ori,  //
-    //                                         angular_threshold);
-    // toc("Hysteresis then Edge Grouping");
-
-    // Group edgels by edges.
-    tic();
-    const auto edges = perform_hysteresis_and_grouping(edgels,    //
-                                                       grad_ori,  //
-                                                       angular_threshold);
-    toc("Simultaneous Hysteresis & Edge Grouping");
+#endif
+
 
     // Display the quasi-straight edges.
     const auto labeled_edges = to_map(edges, edgels.sizes());
@@ -617,29 +595,8 @@
       for (const auto& p : points)
         edge_map(p) = edge_colors.at(label);
     }
-<<<<<<< HEAD
-    // display(contour_map);
-
-    // Display the good contours.
-    auto curve_map = Image<Rgb8>{edges.sizes()};
-    curve_map.flat_array().fill(Black8);
-    for (const auto& [label, points] : curves)
-    {
-      if (points.size() < 10)
-        continue;
-
-      for (const auto& p : points)
-        curve_map(p) = curve_colors.at(label);
-
-      for (const auto& p : points)
-        if (ori_peak_counts(p.y(), p.x()) > 1)
-          fill_circle(curve_map, p.x(), p.y(), 2, White8);
-    }
-
-    display(curve_map);
-=======
+
     display(edge_map);
->>>>>>> c7166fc5
   }
 }
 
@@ -647,10 +604,6 @@
 GRAPHICS_MAIN()
 {
   omp_set_num_threads(omp_get_max_threads());
-<<<<<<< HEAD
-=======
-
->>>>>>> c7166fc5
   test_on_video();
   return 0;
 }