--- conflicted
+++ resolved
@@ -37,10 +37,7 @@
 
     target_link_libraries(${filename}
       ${Boost_LIBRARIES}
-<<<<<<< HEAD
       $<$<PLATFORM_ID:Linux>:CUDA::cudart>
-=======
->>>>>>> 4ba5ba90
       ${TensorRT_LIBRARIES}
       ${DO_Sara_LIBRARIES}
       DO::Shakti::Cuda::MultiArray
