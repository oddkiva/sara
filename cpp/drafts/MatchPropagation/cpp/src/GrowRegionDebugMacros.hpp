--- conflicted
+++ resolved
@@ -21,17 +21,6 @@
 #pragma once
 
 #ifdef DEBUG
-<<<<<<< HEAD
-#  define CHECK_STATE_AFTER_ADDING_SEED_MATCH(pDrawer)                         \
-    if (pDrawer)                                                               \
-    {                                                                          \
-      print_stage(                                                             \
-          "Check the region $R$ and the region boundary $\\partial R$ "        \
-          "after adding seed match");                                          \
-      pDrawer->display_images();                                               \
-      check_region_growing_state(R, dR, pDrawer, true);                        \
-    }
-=======
 # define CHECK_STATE_AFTER_ADDING_SEED_MATCH \
 if (drawer) \
 { \
@@ -39,36 +28,19 @@
   drawer->display_images(); \
   checkGrowingState(R, dR, drawer, true); \
 }
->>>>>>> a23ba013
 #else
-#  define CHECK_STATE_AFTER_ADDING_SEED_MATCH
+# define CHECK_STATE_AFTER_ADDING_SEED_MATCH
 #endif
 
 #ifdef DEBUG
-<<<<<<< HEAD
-#  define CHECK_INCREMENTAL_SEED_TRIPLE_CONSTRUCTION                           \
-    if (pDrawer)                                                               \
-      check_region_growing_state(R, dR, pDrawer, true);
-=======
 # define CHECK_INCREMENTAL_SEED_TRIPLE_CONSTRUCTION \
 if (drawer) \
   checkGrowingState(R, dR, drawer, true);
->>>>>>> a23ba013
 #else
-#  define CHECK_INCREMENTAL_SEED_TRIPLE_CONSTRUCTION
+# define CHECK_INCREMENTAL_SEED_TRIPLE_CONSTRUCTION
 #endif
 
 #ifdef DEBUG
-<<<<<<< HEAD
-#  define CHECK_CANDIDATE_FOURTH_MATCH_FOR_SEED_QUADRUPLE                      \
-    if (pDrawer)                                                               \
-    {                                                                          \
-      cout << "Trying M_[" << q[3] << "]\n" << M(q[3]) << endl;                \
-      check_region_growing_state(R, dR, pDrawer);                              \
-      pDrawer->draw_match(*m, Red8);                                           \
-      get_key();                                                               \
-    }
-=======
 #define CHECK_CANDIDATE_FOURTH_MATCH_FOR_SEED_QUADRUPLE \
 if (drawer) \
 { \
@@ -77,34 +49,18 @@
   drawer->draw_match(*m, Red8); \
   get_key(); \
 }
->>>>>>> a23ba013
 #else
-#  define CHECK_CANDIDATE_FOURTH_MATCH_FOR_SEED_QUADRUPLE
+# define CHECK_CANDIDATE_FOURTH_MATCH_FOR_SEED_QUADRUPLE
 #endif
 
 #ifdef DEBUG
-<<<<<<< HEAD
-#  define CHECK_GROWING_STATE_AFTER_FINDING_AFFINE_SEED_QUADRUPLE              \
-    check_region_growing_state(R, dR, pDrawer, true);
-=======
 # define CHECK_GROWING_STATE_AFTER_FINDING_AFFINE_SEED_QUADRUPLE \
 checkGrowingState(R, dR, drawer, true);
->>>>>>> a23ba013
 #else
-#  define CHECK_GROWING_STATE_AFTER_FINDING_AFFINE_SEED_QUADRUPLE
+# define CHECK_GROWING_STATE_AFTER_FINDING_AFFINE_SEED_QUADRUPLE
 #endif
 
 #ifdef DEBUG
-<<<<<<< HEAD
-#  define CHECK_CANDIDATE_MATCH_AND_GROWING_STATE                              \
-    if (pDrawer)                                                               \
-    {                                                                          \
-      cout << "Trying M_[" << q[3] << "]\n" << M(q[3]) << endl;                \
-      check_region_growing_state(R, dR, pDrawer);                              \
-      pDrawer->draw_match(*m, Yellow8);                                        \
-      get_key();                                                               \
-    }
-=======
 # define CHECK_CANDIDATE_MATCH_AND_GROWING_STATE \
 if (drawer) \
 { \
@@ -113,34 +69,19 @@
   drawer->draw_match(*m, Yellow8); \
   get_key(); \
 }
->>>>>>> a23ba013
 #else
-#  define CHECK_CANDIDATE_MATCH_AND_GROWING_STATE
+# define CHECK_CANDIDATE_MATCH_AND_GROWING_STATE
 #endif
 
 #ifdef DEBUG
-#  define NOTIFY_CANNOT_CONSTRUCT_N_k                                          \
-    if (verbose_)                                                              \
-      cout << "N_k[" << m << "].size() < 3" << endl;
+# define NOTIFY_CANNOT_CONSTRUCT_N_k \
+if (verbose_) \
+  cout << "N_k[" << m << "].size() < 3" << endl;
 #else
-#  define NOTIFY_CANNOT_CONSTRUCT_N_k
+# define NOTIFY_CANNOT_CONSTRUCT_N_k
 #endif
 
 #ifdef DEBUG
-<<<<<<< HEAD
-#  define DISPLAY_N_k                                                          \
-    if (pDrawer)                                                               \
-    {                                                                          \
-      cout << "Drawing N_k\n";                                                 \
-      pDrawer->display_images();                                               \
-      checkRegion(R, pDrawer);                                                 \
-      for (size_t j = 0; j != N_k.size(); ++j)                                 \
-      {                                                                        \
-        pDrawer->draw_match(M(N_k[j]), Cyan8);                                 \
-      }                                                                        \
-      pDrawer->draw_match(M(m), Yellow8);                                      \
-    }
-=======
 # define DISPLAY_N_k \
 if (drawer) \
 { \
@@ -153,34 +94,11 @@
   } \
   drawer->draw_match(M(m), Yellow8); \
 }
->>>>>>> a23ba013
 #else
-#  define DISPLAY_N_k
+# define DISPLAY_N_k
 #endif
 
 #ifdef DEBUG
-<<<<<<< HEAD
-#  define DISPLAY_NON_DEGENERATE_TRIPLE                                        \
-    if (pDrawer)                                                               \
-    {                                                                          \
-      pDrawer->display_images();                                               \
-      checkRegion(R, pDrawer);                                                 \
-      for (size_t j = 0; j != N_k.size(); ++j)                                 \
-        pDrawer->draw_match(M(N_k[j]), Cyan8);                                 \
-      cout << "Found good triple" << endl;                                     \
-      cout << "t = { ";                                                        \
-      for (int i = 0; i < 3; ++i)                                              \
-      {                                                                        \
-        pDrawer->draw_match(M(t[i]), Blue8);                                   \
-        cout << t[i];                                                          \
-        if (i < 2)                                                             \
-          cout << ", ";                                                        \
-      }                                                                        \
-      cout << " }" << endl;                                                    \
-      pDrawer->draw_match(M(m), Yellow8);                                      \
-      get_key();                                                               \
-    }
-=======
 # define DISPLAY_NON_DEGENERATE_TRIPLE \
 if (drawer) \
 { \
@@ -201,21 +119,14 @@
   drawer->draw_match(M(m), Yellow8); \
   get_key(); \
 }
->>>>>>> a23ba013
 #else
-#  define DISPLAY_NON_DEGENERATE_TRIPLE
+# define DISPLAY_NON_DEGENERATE_TRIPLE
 #endif
 
 #ifdef DEBUG
-<<<<<<< HEAD
-#  define PAUSE_SEED_TRIPLE_SEARCH                                             \
-    if (pDrawer)                                                               \
-      get_key();
-=======
 # define PAUSE_SEED_TRIPLE_SEARCH \
 if (drawer) \
   get_key();
->>>>>>> a23ba013
 #else
-#  define PAUSE_SEED_TRIPLE_SEARCH
+# define PAUSE_SEED_TRIPLE_SEARCH
 #endif