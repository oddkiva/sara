// ========================================================================== //
// This file is part of Sara, a basic set of libraries in C++ for computer
// vision.
//
// Copyright (C) 2013-2016 David Ok <david.ok8@gmail.com>
//
// This Source Code Form is subject to the terms of the Mozilla Public
// License v. 2.0. If a copy of the MPL was not distributed with this file,
// you can obtain one at http://mozilla.org/MPL/2.0/.
// ========================================================================== //

#define BOOST_TEST_MODULE "NeuralNetworks/Yolo Configuration Parsing"

#include <DO/Sara/Defines.hpp>

#include <Eigen/Core>

#include <boost/algorithm/string.hpp>
#include <boost/filesystem.hpp>
#include <boost/test/unit_test.hpp>

#include <fstream>
#include <iostream>
#include <string>


auto read_line(std::ifstream& file, std::string& line)
{
  if (!std::getline(file, line))
    return false;
  line = boost::algorithm::trim_copy(line);
  return true;
}

auto is_section(const std::string& line)
{
  return line.front() == '[';
}

auto is_comment(const std::string& line)
{
  return line.front() == '#';
}

auto section_name(const std::string& line)
{
  auto line_trimmed = line;
  boost::algorithm::trim_if(
      line_trimmed, [](const auto ch) { return ch == '[' or ch == ']'; });
  return line_trimmed;
}


struct Layer
{
  virtual ~Layer() = default;
  virtual auto parse_line(const std::string& line) -> void = 0;
  virtual auto to_output_stream(std::ostream& os) const -> void = 0;

  friend inline auto operator<<(std::ostream& os, const Layer& l)
      -> std::ostream&
  {
    l.to_output_stream(os);
    return os;
  }

  std::string type;
  Eigen::Vector4i input_sizes = Eigen::Vector4i::Constant(-1);
  Eigen::Vector4i output_sizes = Eigen::Vector4i::Constant(-1);
};

struct Input : Layer
{
  int width;
  int height;
  int batch;

  auto update_output_sizes() -> void
  {
    output_sizes << batch, 3, height, width;
  }

  auto parse_line(const std::string& line) -> void override
  {
    auto line_split = std::vector<std::string>{};
    boost::split(line_split, line, boost::is_any_of("="),
                 boost::token_compress_on);
    for (auto& str: line_split)
      boost::trim(str);

    const auto& key = line_split[0];
    if (key == "width")
      width = std::stoi(line_split[1]);
    else if (key == "height")
      height = std::stoi(line_split[1]);
    else if (key == "batch")
      batch = std::stoi(line_split[1]);
  }

  auto to_output_stream(std::ostream& os) const -> void override
  {
    os << "- input width  = " << width << "\n";
    os << "- input height = " << height << "\n";
    os << "- input batch  = " << batch << "\n";
  }
};

struct BatchNormalization : Layer
{
  std::vector<float> bias;
  std::vector<float> scale;
  std::vector<float> rolling_mean;
  std::vector<float> rolling_variance;
};

struct Convolution : Layer
{
<<<<<<< HEAD
  bool batch_normalize = true;

=======
  int batch_normalize = 1;
  int groups = 1;
  int input_channels;
>>>>>>> 9e17557a
  int filters;
  int size;
  int stride;
  int pad;
  std::string activation;

<<<<<<< HEAD
  auto update_output_sizes() -> void
  {
    output_sizes = input_sizes;
    output_sizes[1] = filters;
    output_sizes.tail(2) /= stride;
  }
=======
  std::vector<float> kernel;
  std::vector<float> bias;
>>>>>>> 9e17557a

  auto parse_line(const std::string& line) -> void override
  {
    auto line_split = std::vector<std::string>{};
    boost::split(line_split, line, boost::is_any_of("="),
                 boost::token_compress_on);
    for (auto& str: line_split)
      boost::trim(str);

    std::cout << "[parsing] ";
    std::copy(line_split.begin(), line_split.end() - 1,
              std::ostream_iterator<std::string>{std::cout, " = "});
    std::cout << *(line_split.end() - 1) << std::endl;

    const auto& key = line_split[0];
    if (key == "batch_normalize")
      batch_normalize = static_cast<bool>(std::stoi(line_split[1]));
    else if (key == "filters")
      filters = std::stoi(line_split[1]);
    else if (key == "size")
      size = std::stoi(line_split[1]);
    else if (key == "stride")
      stride = std::stoi(line_split[1]);
    else if (key == "pad")
      pad = std::stoi(line_split[1]);
    else if (key == "activation")
      activation = line_split[1];
  }

<<<<<<< HEAD
  auto to_output_stream(std::ostream& os) const -> void override
=======
  auto resize() -> void
  {
    const auto& kw = size;
    const auto& kh = size;
    const auto& ci = input_channels;
    const auto& co = filters;
    kernel.resize(kh * kw * (ci / groups) * co);
    bias.resize(co);
  }

  auto read(FILE* fp) -> void
  {
    // 1. Read bias weights.
    // 2. Read batch normalization weights.
    // 3. Read convolution weights.

    // 1.
    const auto bias_weight_count =
        fread(bias.data(), sizeof(float), bias.size(), fp);
    if (bias_weight_count != bias.size())
      throw std::runtime_error{"Could not read bias weights!"};

    // 2.

    // 3.
    const auto kernel_weight_count =
        fread(kernel.data(), sizeof(float), kernel.size(), fp);
    if (kernel_weight_count != kernel.size())
      throw std::runtime_error{"Could not read kernel weights!"};
    // TODO: transpose the kernel.
  }

  friend inline auto operator<<(std::ostream& os, const Convolution& c)
      -> std::ostream&
>>>>>>> 9e17557a
  {
    os << "- normalize      = " << batch_normalize << "\n";
    os << "- filters        = " << filters << "\n";
    os << "- size           = " << size << "\n";
    os << "- stride         = " << stride << "\n";
    os << "- pad            = " << pad << "\n";
    os << "- activation     = " << activation << "\n";
    os << "- input          = " << input_sizes.transpose() << "\n";
    os << "- output         = " << output_sizes.transpose() << "\n";
  }
};

<<<<<<< HEAD
struct Route : Layer
{
  std::vector<std::int32_t> layers;
  int groups = 1;
  int group_id = -1;

  auto update_output_sizes(const std::vector<std::unique_ptr<Layer>>& nodes) -> void
  {
    // All layers must have the same width, height, and batch size.
    // Only the input channels vary.
    const auto id = layers.front() < 0 ? nodes.size() - 1 + layers.front() : layers.front();
    input_sizes = nodes[id]->output_sizes;
    output_sizes = nodes[id]->output_sizes;

    auto channels = 0;
    for (const auto& rel_id: layers)
    {
      const auto id = rel_id < 0 ? nodes.size() - 1 + rel_id : rel_id;
      channels += nodes[id]->output_sizes[1];
    }
    output_sizes[1] = channels;

    output_sizes[1] /= groups;
  }

  auto parse_line(const std::string& line) -> void override
  {
    auto line_split = std::vector<std::string>{};
    boost::split(line_split, line, boost::is_any_of("="),
                 boost::token_compress_on);
    for (auto& str: line_split)
      boost::trim(str);

    const auto& key = line_split[0];
    if (key == "groups")
      groups = std::stoi(line_split[1]);
    if (key == "group_id")
      group_id = std::stoi(line_split[1]);
    if (key == "layers")
    {
      auto layer_strings = std::vector<std::string>{};
      boost::split(layer_strings, line_split[1], boost::is_any_of(", "),
                   boost::token_compress_on);
      for (const auto& layer_str : layer_strings)
        layers.push_back(std::stoi(layer_str));
    }
  }

  auto to_output_stream(std::ostream& os) const -> void override
  {
    os << "- layers         = ";
    for (const auto& layer: layers)
      os << layer << ", ";
    os << "\n";

    os << "- groups         = " << groups << "\n";
    os << "- group_id       = " << group_id << "\n";
    os << "- input          = " << input_sizes.transpose() << "\n";
    os << "- output         = " << output_sizes.transpose() << "\n";
  }
};

struct MaxPool : Layer
{
  int size = 2;
  int stride = 2;

  auto update_output_sizes() -> void
  {
    output_sizes = input_sizes;
    output_sizes.tail(2) /= stride;
  }

  auto parse_line(const std::string& line) -> void override
  {
    auto line_split = std::vector<std::string>{};
    boost::split(line_split, line, boost::is_any_of("="),
                 boost::token_compress_on);
    for (auto& str: line_split)
      boost::trim(str);

    const auto& key = line_split[0];
    if (key == "size")
      size = std::stoi(line_split[1]);
    if (key == "stride")
      stride = std::stoi(line_split[1]);
  }

  auto to_output_stream(std::ostream& os) const -> void override
  {
    os << "- size           = " << size << "\n";
    os << "- stride         = " << stride << "\n";
    os << "- input          = " << input_sizes.transpose() << "\n";
    os << "- output         = " << output_sizes.transpose() << "\n";
  }
};

struct Yolo : Layer
{
  auto parse_line(const std::string& line) -> void override
  {
    auto line_split = std::vector<std::string>{};
    boost::split(line_split, line, boost::is_any_of("="),
                 boost::token_compress_on);
    for (auto& str: line_split)
      boost::trim(str);

    std::cout << "YOLO: TODO" << std::endl;
  }

  auto to_output_stream(std::ostream& os) const -> void override
  {
    os << "- input          = " << input_sizes.transpose() << "\n";
    os << "- output         = " << output_sizes.transpose() << "\n";
  }
};

=======
>>>>>>> 9e17557a

BOOST_AUTO_TEST_SUITE(TestLayers)

BOOST_AUTO_TEST_CASE(test_yolov4_tiny_config_parsing)
{
  namespace fs = boost::filesystem;

  const auto data_dir_path =
      fs::canonical(fs::path{src_path("../../../../data")});
  const auto cfg_filepath =
      data_dir_path / "trained_models" / "yolov4-tiny.cfg";
  BOOST_CHECK(fs::exists(cfg_filepath));

  auto file = std::ifstream{cfg_filepath.string()};
  BOOST_CHECK(file.is_open());

  auto line = std::string{};

  auto section = std::string{};
  auto in_current_section = false;
  auto enter_new_section = false;

  auto nodes = std::vector<std::unique_ptr<Layer>>{};

  while (read_line(file, line))
  {
    if (line.empty())
      continue;

    if (is_comment(line))
      continue;

    // Enter a new section.
    if (is_section(line))
    {
      if (!section.empty())
      {
        std::cout << "FINISHING PARSED SECTION: " << section << std::endl;
        if (section != "net")
        {
          if (nodes.size() < 2)
            throw std::runtime_error{"Invalid network!"};
          const auto &previous_node = *(nodes.rbegin() + 1);
          nodes.back()->input_sizes = previous_node->output_sizes;
        }
        if (section == "net")
<<<<<<< HEAD
          dynamic_cast<Input&>(*nodes.back()).update_output_sizes();
=======
          std::cout << dynamic_cast<const Input&>(*nodes.back()) << std::endl;
>>>>>>> 9e17557a
        if (section == "convolutional")
          dynamic_cast<Convolution&>(*nodes.back()).update_output_sizes();
        if (section == "route")
          dynamic_cast<Route&>(*nodes.back()).update_output_sizes(nodes);
        if (section == "maxpool")
          dynamic_cast<MaxPool&>(*nodes.back()).update_output_sizes();

        std::cout << "CHECKING PARSED SECTION: " << std::endl;
        std::cout << *nodes.back() << std::endl;
      }

      section = section_name(line);
      std::cout << "ENTERING NEW SECTION: ";
      std::cout << section << std::endl;

      if (section == "net")
        nodes.emplace_back(new Input);
      else if (section == "convolutional")
        nodes.emplace_back(new Convolution);
      else if (section == "route")
        nodes.emplace_back(new Route);
      else if (section == "maxpool")
        nodes.emplace_back(new MaxPool);
      else if (section == "yolo")
        nodes.emplace_back(new Yolo);

      nodes.back()->type = section;

      enter_new_section = true;
      in_current_section = false;
      continue;
    }

    if (enter_new_section)
    {
      in_current_section = true;
      enter_new_section = false;
    }

    if (in_current_section)
      nodes.back()->parse_line(line);
  }

  // Parse the model weights in the second pass.
}

BOOST_AUTO_TEST_SUITE_END()<|MERGE_RESOLUTION|>--- conflicted
+++ resolved
@@ -115,31 +115,20 @@
 
 struct Convolution : Layer
 {
-<<<<<<< HEAD
   bool batch_normalize = true;
 
-=======
-  int batch_normalize = 1;
-  int groups = 1;
-  int input_channels;
->>>>>>> 9e17557a
   int filters;
   int size;
   int stride;
   int pad;
   std::string activation;
 
-<<<<<<< HEAD
   auto update_output_sizes() -> void
   {
     output_sizes = input_sizes;
     output_sizes[1] = filters;
     output_sizes.tail(2) /= stride;
   }
-=======
-  std::vector<float> kernel;
-  std::vector<float> bias;
->>>>>>> 9e17557a
 
   auto parse_line(const std::string& line) -> void override
   {
@@ -169,44 +158,7 @@
       activation = line_split[1];
   }
 
-<<<<<<< HEAD
-  auto to_output_stream(std::ostream& os) const -> void override
-=======
-  auto resize() -> void
-  {
-    const auto& kw = size;
-    const auto& kh = size;
-    const auto& ci = input_channels;
-    const auto& co = filters;
-    kernel.resize(kh * kw * (ci / groups) * co);
-    bias.resize(co);
-  }
-
-  auto read(FILE* fp) -> void
-  {
-    // 1. Read bias weights.
-    // 2. Read batch normalization weights.
-    // 3. Read convolution weights.
-
-    // 1.
-    const auto bias_weight_count =
-        fread(bias.data(), sizeof(float), bias.size(), fp);
-    if (bias_weight_count != bias.size())
-      throw std::runtime_error{"Could not read bias weights!"};
-
-    // 2.
-
-    // 3.
-    const auto kernel_weight_count =
-        fread(kernel.data(), sizeof(float), kernel.size(), fp);
-    if (kernel_weight_count != kernel.size())
-      throw std::runtime_error{"Could not read kernel weights!"};
-    // TODO: transpose the kernel.
-  }
-
-  friend inline auto operator<<(std::ostream& os, const Convolution& c)
-      -> std::ostream&
->>>>>>> 9e17557a
+  auto to_output_stream(std::ostream& os) const -> void override
   {
     os << "- normalize      = " << batch_normalize << "\n";
     os << "- filters        = " << filters << "\n";
@@ -217,9 +169,30 @@
     os << "- input          = " << input_sizes.transpose() << "\n";
     os << "- output         = " << output_sizes.transpose() << "\n";
   }
-};
-
-<<<<<<< HEAD
+
+//  auto read(FILE* fp) -> void
+//  {
+//    // 1. Read bias weights.
+//    // 2. Read batch normalization weights.
+//    // 3. Read convolution weights.
+//
+//    // 1.
+//    const auto bias_weight_count =
+//        fread(bias.data(), sizeof(float), bias.size(), fp);
+//    if (bias_weight_count != bias.size())
+//      throw std::runtime_error{"Could not read bias weights!"};
+//
+//    // 2.
+//
+//    // 3.
+//    const auto kernel_weight_count =
+//        fread(kernel.data(), sizeof(float), kernel.size(), fp);
+//    if (kernel_weight_count != kernel.size())
+//      throw std::runtime_error{"Could not read kernel weights!"};
+//    // TODO: transpose the kernel.
+//  }
+};
+
 struct Route : Layer
 {
   std::vector<std::int32_t> layers;
@@ -317,28 +290,57 @@
   }
 };
 
-struct Yolo : Layer
-{
-  auto parse_line(const std::string& line) -> void override
-  {
-    auto line_split = std::vector<std::string>{};
-    boost::split(line_split, line, boost::is_any_of("="),
-                 boost::token_compress_on);
-    for (auto& str: line_split)
-      boost::trim(str);
-
-    std::cout << "YOLO: TODO" << std::endl;
-  }
-
-  auto to_output_stream(std::ostream& os) const -> void override
-  {
+struct Upsample : Layer
+{
+  int stride = 2;
+
+  auto update_output_sizes() -> void
+  {
+    output_sizes = input_sizes;
+    output_sizes.tail(2) *= stride;
+  }
+
+  auto parse_line(const std::string& line) -> void override
+  {
+    auto line_split = std::vector<std::string>{};
+    boost::split(line_split, line, boost::is_any_of("="),
+                 boost::token_compress_on);
+    for (auto& str: line_split)
+      boost::trim(str);
+
+    const auto& key = line_split[0];
+    if (key == "stride")
+      stride = std::stoi(line_split[1]);
+  }
+
+  auto to_output_stream(std::ostream& os) const -> void override
+  {
+    os << "- stride         = " << stride << "\n";
     os << "- input          = " << input_sizes.transpose() << "\n";
     os << "- output         = " << output_sizes.transpose() << "\n";
   }
 };
 
-=======
->>>>>>> 9e17557a
+struct Yolo : Layer
+{
+  auto parse_line(const std::string& line) -> void override
+  {
+    auto line_split = std::vector<std::string>{};
+    boost::split(line_split, line, boost::is_any_of("="),
+                 boost::token_compress_on);
+    for (auto& str: line_split)
+      boost::trim(str);
+
+    std::cout << "YOLO: TODO" << std::endl;
+  }
+
+  auto to_output_stream(std::ostream& os) const -> void override
+  {
+    os << "- input          = " << input_sizes.transpose() << "\n";
+    os << "- output         = " << output_sizes.transpose() << "\n";
+  }
+};
+
 
 BOOST_AUTO_TEST_SUITE(TestLayers)
 
@@ -385,17 +387,15 @@
           nodes.back()->input_sizes = previous_node->output_sizes;
         }
         if (section == "net")
-<<<<<<< HEAD
           dynamic_cast<Input&>(*nodes.back()).update_output_sizes();
-=======
-          std::cout << dynamic_cast<const Input&>(*nodes.back()) << std::endl;
->>>>>>> 9e17557a
         if (section == "convolutional")
           dynamic_cast<Convolution&>(*nodes.back()).update_output_sizes();
         if (section == "route")
           dynamic_cast<Route&>(*nodes.back()).update_output_sizes(nodes);
         if (section == "maxpool")
           dynamic_cast<MaxPool&>(*nodes.back()).update_output_sizes();
+        if (section == "upsample")
+          dynamic_cast<Upsample&>(*nodes.back()).update_output_sizes();
 
         std::cout << "CHECKING PARSED SECTION: " << std::endl;
         std::cout << *nodes.back() << std::endl;
@@ -413,6 +413,8 @@
         nodes.emplace_back(new Route);
       else if (section == "maxpool")
         nodes.emplace_back(new MaxPool);
+      else if (section == "upsample")
+        nodes.emplace_back(new Upsample);
       else if (section == "yolo")
         nodes.emplace_back(new Yolo);
 
