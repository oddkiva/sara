--- conflicted
+++ resolved
@@ -454,32 +454,6 @@
       //
       // The coefficients reported in the paper are false unfortunately, so we
       // have to dig into the code published in GitHub.
-<<<<<<< HEAD
-//      const auto& w0 = w[0];
-//      const auto& w1 = w[1];
-//      const auto a12 = a(_01);
-//      const auto a13 = a(_02);
-//      const auto b12 = b(_01);
-//      const auto b13 = b(_02);
-//      const auto a_ = 1 / ((a13 - a12) * w1 * w1 - a12 * b13 * w1 - a12);
-//      const auto b_ =
-//          (a13 * b12 * w1 - a12 * b13 * w0 - 2 * w0 * w1 * (a12 - a13)) * a_;
-//      const auto c_ = ((a13 - a12) * w0 * w0 + a13 * b12 * w0 + a13) * a_;
-//      tau_polynomial[2] = a_;
-//      tau_polynomial[1] = b_;
-//      tau_polynomial[0] = c_;
-//      tau_polynomial /= tau_polynomial[2];
-
-      // Calculating myself...
-      tau_polynomial[2] = a(_12) * square(w[1]) - a(_01);
-      tau_polynomial[1] = 2 * (a(_12) * w[0] * w[1]
-                               - a(_12) * b(_01) * w[1]
-                               - a(_01) * b(_12));
-      tau_polynomial[0] = a(_12) * square(w[0]) - 2 * a(_12) * b(_01) * w[0] + a(_12) - a(_01);
-
-
-      SARA_CHECK(tau_polynomial);
-=======
       const auto& w0 = w[0];
       const auto& w1 = w[1];
       const auto a12 = a(_01);
@@ -506,7 +480,6 @@
                           + 2 * a12 * w0 * w1;
       tau_polynomial[0] = -a01 - 2 * a12 * b01 * w0 + a12 * square(w0) + a12;
 #endif
->>>>>>> 760d9ab7
 
       SARA_CHECK(tau_polynomial);
       tau_polynomial /= tau_polynomial[2];
@@ -552,15 +525,8 @@
       Y.col(0) = lambda(0) * y.col(0) - lambda(1) * y.col(1);
       Y.col(1) = lambda(1) * y.col(1) - lambda(2) * y.col(2);
       Y.col(2) = Y.col(0).cross(Y.col(1));
-<<<<<<< HEAD
-      SARA_DEBUG << "===================================" << std::endl;
-      SARA_DEBUG << "RECOVERING CANDIDATE  POSE" << std::endl;
-      SARA_DEBUG << "reconstructed distances = "
-                 << Y.colwise().norm() << std::endl;
-=======
       SARA_DEBUG << "reconstructed distances = " << Y.colwise().norm()
                  << std::endl;
->>>>>>> 760d9ab7
       SARA_DEBUG << "input distances = " << a.transpose() << std::endl;
 
       auto X = Mat3{};
