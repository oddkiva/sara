--- conflicted
+++ resolved
@@ -35,83 +35,6 @@
 }
 
 
-<<<<<<< HEAD
-struct ReprojectionError
-{
-  static constexpr auto residual_dimension = 2;
-  static constexpr auto intrinsic_parameter_count = 5;
-  static constexpr auto extrinsic_parameter_count = 6;
-
-  inline ReprojectionError(double imaged_x, double imaged_y,  //
-                           double scene_x, double scene_y)
-    : image_point{imaged_x, imaged_y}
-    , scene_point{scene_x, scene_y}
-  {
-  }
-
-  // We optimize:
-  // - the single calibration matrix across all images
-  // - as many camera poses (R, t) as there are images
-  template <typename T>
-  inline auto operator()(const T* const intrinsics, const T* const extrinsics,
-                         T* residuals) const -> bool
-  {
-    // 1. Apply [R|t] = extrinsics[...]
-    //
-    // a) extrinsics[0, 1, 2] are the angle-axis rotation.
-    auto scene_coords =
-        std::array<T, 3>{T(scene_point.x()), T(scene_point.y()), T{}};
-    auto camera_coords = std::array<T, 3>{};
-    ceres::AngleAxisRotatePoint(extrinsics, scene_coords.data(),
-                                camera_coords.data());
-
-    // b) extrinsics[3, 4, 5] are the translation.
-    camera_coords[0] += extrinsics[3];
-    camera_coords[1] += extrinsics[4];
-    camera_coords[2] += extrinsics[5];
-
-    // 2. Calculate the normalized camera coordinates.
-    const auto xp = camera_coords[0] / camera_coords[2];
-    const auto yp = camera_coords[1] / camera_coords[2];
-
-    // 3. Apply the calibration matrix.
-    const auto& fx = intrinsics[0];
-    const auto& fy = intrinsics[1];
-    const auto& s = intrinsics[2];
-    const auto& u0 = intrinsics[3];
-    const auto& v0 = intrinsics[4];
-    // clang-format off
-    const auto predicted_x = fx * xp +  s * yp + u0;
-    const auto predicted_y =           fy * yp + v0;
-    // clang-format on
-
-    // The error is the difference between the predicted and observed position.
-    residuals[0] = predicted_x - static_cast<T>(image_point[0]);
-    residuals[1] = predicted_y - static_cast<T>(image_point[1]);
-
-    return true;
-  }
-
-  // Factory to hide the construction of the CostFunction object from
-  // the client code.
-  static inline auto create(const double imaged_x, const double imaged_y,
-                            const double scene_x, const double scene_y)
-  {
-    return new ceres::AutoDiffCostFunction<ReprojectionError,  //
-                                           residual_dimension,
-                                           intrinsic_parameter_count,
-                                           extrinsic_parameter_count>(
-        new ReprojectionError(imaged_x, imaged_y, scene_x, scene_y)  //
-    );
-  }
-
-  Eigen::Vector2d image_point;
-  Eigen::Vector2d scene_point;
-};
-
-
-=======
->>>>>>> de17b5e9
 class ChessboardCalibrationProblem
 {
 public:
@@ -232,14 +155,9 @@
           const auto scene_y =
               static_cast<double>(_observations_3d[2 * corner_index + 1]);
 
-<<<<<<< HEAD
-          auto cost_function = ReprojectionError::create(image_x, image_y,  //
-                                                         scene_x, scene_y);
-=======
           auto cost_function = sara::PinholeCameraReprojectionError::create(  //
               image_x, image_y,                                               //
               scene_x, scene_y);
->>>>>>> de17b5e9
 
           problem.AddResidualBlock(  //
               cost_function,         //
@@ -267,20 +185,11 @@
 
 GRAPHICS_MAIN()
 {
-<<<<<<< HEAD
-// #define SAMSUNG_GALAXY_J6
-// #define GOPRO4
-// #define IPHONE12
-// #define GOPRO7_WIDE
-// #define GOPRO7_SUPERVIEW
-#define FISHEYE
-=======
 #define SAMSUNG_GALAXY_J6
   // #define GOPRO4
   // #define IPHONE12
   // #define GOPRO7_WIDE
   // #define GOPRO7_SUPERVIEW
->>>>>>> de17b5e9
 
   const auto video_filepath =
 #if defined(SAMSUNG_GALAXY_J6)
@@ -292,17 +201,8 @@
 #elif defined(GOPRO7_WIDE)
       "/home/david/Desktop/calibration/gopro-hero-black-7/wide/GH010052.MP4"
 #elif defined(GOPRO7_SUPERVIEW)
-<<<<<<< HEAD
-      "/home/david/Desktop/calibration/gopro-hero-black-7/superview/"
-      "GH010053.MP4"
-#elif defined(FISHEYE)
-      "/home/david/Desktop/calibration/fisheye/chessboard3.MP4"
-#else
-      ""
-=======
     "/home/david/Desktop/calibration/gopro-hero-black-7/superview/"
     "GH010053.MP4"
->>>>>>> de17b5e9
 #  pragma error "INVALID!"
 #endif
       ;
@@ -310,14 +210,7 @@
   auto video_stream = sara::VideoStream{video_filepath};
   auto frame = video_stream.frame();
 
-<<<<<<< HEAD
-#if defined(FISHEYE)
-  static const auto pattern_size = Eigen::Vector2i{7, 12};
-  static constexpr auto square_size = 7._cm;
-#elif defined(SAMSUNG_GALAXY_J6) || defined(GOPRO4) || defined(IPHONE12)
-=======
 #if defined(SAMSUNG_GALAXY_J6) || defined(GOPRO4) || defined(IPHONE12)
->>>>>>> de17b5e9
   static const auto pattern_size = Eigen::Vector2i{7, 5};
   static constexpr auto square_size = 3._cm;
 #elif defined(GOPRO7_WIDE) || defined(GOPRO7_SUPERVIEW)
