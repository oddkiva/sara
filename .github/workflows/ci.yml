--- conflicted
+++ resolved
@@ -43,6 +43,21 @@
 #           }
 #
 #     steps:
+#       - name: Prepare ccache timestamp
+#         id: ccache_cache_timestamp
+#         shell: cmake -P {0}
+#         run: |
+#           string(TIMESTAMP current_date "%Y-%m-%d-%H;%M;%S" UTC)
+#           message("::set-output name=timestamp::${current_date}")
+# 
+#       - name: Save ccache cache files
+#         uses: actions/cache@v1.1.0
+#         with:
+#           path: .ccache
+#           key: ${ { matrix.config.name } }-ccache-${ { steps.ccache_cache_timestamp.outputs.timestamp } }
+#           restore-keys: |
+#             ${ { matrix.config.name } }-ccache-
+# 
 #       - uses: actions/checkout@v4
 #
 #       - name: Install dependencies on Ubuntu
@@ -166,108 +181,7 @@
     runs-on: ${{ matrix.os }}
     container: ${{ matrix.container }}
     steps:
-<<<<<<< HEAD
-      - uses: actions/checkout@v2
-
-      - name: Prepare ccache timestamp
-        id: ccache_cache_timestamp
-        shell: cmake -P {0}
-        run: |
-          string(TIMESTAMP current_date "%Y-%m-%d-%H;%M;%S" UTC)
-          message("::set-output name=timestamp::${current_date}")
-
-      - name: Save ccache cache files
-        uses: actions/cache@v1.1.0
-        with:
-          path: .ccache
-          key: ${ { matrix.config.name } }-ccache-${ { steps.ccache_cache_timestamp.outputs.timestamp } }
-          restore-keys: |
-            ${ { matrix.config.name } }-ccache-
-
-      - name: Install dependencies on Ubuntu
-        if: startsWith(matrix.config.name, 'Ubuntu Latest GCC')
-        run: |
-          # Now add the additional APT repositories:
-          #
-          # CMake.
-          wget -O - https://apt.kitware.com/keys/kitware-archive-latest.asc 2>/dev/null | gpg --dearmor - | sudo tee /etc/apt/trusted.gpg.d/kitware.gpg >/dev/null
-          sudo apt-add-repository 'deb https://apt.kitware.com/ubuntu/ focal main'
-          # Vulkan SDK.
-          sudo wget -qO - http://packages.lunarg.com/lunarg-signing-key-pub.asc | sudo apt-key add -
-          sudo wget -qO /etc/apt/sources.list.d/lunarg-vulkan-focal.list http://packages.lunarg.com/vulkan/lunarg-vulkan-focal.list
-          # CLBlast.
-          sudo add-apt-repository ppa:cnugteren/clblast
-          # Update the packages list again.
-          sudo apt-get update -y -qq
-
-          # For the documentation.
-          sudo apt-get install -y -qq doxygen graphviz
-
-          # All the packages to compile the C++ codebase.
-          sudo apt-get install -y -qq \
-              build-essential \
-              ccache \
-              cmake \
-              cppcheck \
-              git \
-              lcov \
-              libboost-all-dev \
-              libclblast-dev \
-              libhdf5-dev \
-              libjpeg-dev \
-              libpng-dev \
-              libtiff5-dev \
-              libavcodec-dev \
-              libavformat-dev \
-              libavutil-dev \
-              libswscale-dev \
-              libglew-dev \
-              libglfw3-dev \
-              ocl-icd-opencl-dev \
-              opencl-headers \
-              libpocl-dev \
-              libceres-dev \
-              qtbase5-dev \
-              vulkan-sdk
-
-          # Python dependencies
-          sudo apt-get install -y -qq python3-dev
-
-          # Setup for GUI testing.
-          sudo apt-get install -y xvfb
-          Xvfb :1 -noreset 1>/dev/null 2>&1 &
-          export DISPLAY=:1
-
-          # Coveralls for code coverage
-          sudo apt install rubygems
-          sudo gem install bundler
-          bundle install
-
-      - name: Build and test on Ubuntu
-        if: startsWith(matrix.config.name, 'Ubuntu Latest GCC')
-        run: |
-          # Build Sara.
-          mkdir build
-          cd build
-          cmake .. \
-            -DCMAKE_BUILD_TYPE:STRING=Debug \
-            -DSARA_BUILD_SHARED_LIBS:BOOL=ON \
-            -DSARA_BUILD_VIDEOIO:BOOL=ON \
-            -DSARA_BUILD_SAMPLES:BOOL=ON \
-            -DSARA_BUILD_TESTS:BOOL=ON
-          cmake --build . -j$(nproc)
-          # Create deb package.
-          cmake --build . --target package -j$(nproc)
-          # Run tests.
-          DISPLAY=:1 ctest \
-            -j$(nproc) \
-            --output-on-failure \
-            --exclude-regex "test_core_ipc_cond1|shakti_test_*"
-          # Run coverage (disabled for now).
-          #- make -j$(nproc) coverage
-=======
     - uses: actions/checkout@v4
->>>>>>> 36aed78a
 
     - name: Build and test on Ubuntu
       if: startsWith(matrix.container, 'oddkiva/sara-devel')
