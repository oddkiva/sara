#!/bin/bash
set -ex


if [ -z "$1" ]; then
  build_type=Release;
else
  build_type=$1;
fi

platform_name=$(uname -s)


function install_python_packages_via_pip()
{
  pip install -r ../sara/requirements.txt
}

function build_library()
{
  if [ "${build_type}" == "Xcode" ]; then
    local cmake_options="-G Xcode "
  else
    local cmake_options="-DCMAKE_BUILD_TYPE=${build_type} "
  fi

<<<<<<< HEAD
  if [[ "${platform_name}" == "Darwin" ]] &&
     [[ "${build_type}" == "Xcode" ]]; then
    # Workaround for Xcode generator on Apple platforms.
    cmake_options+="-DCMAKE_C_COMPILER=$(which clang) "
    cmake_options+="-DCMAKE_CXX_COMPILER=$(which clang++) "

  elif [ "${platform_name}" == "Linux" ]; then
    local os_name=$(lsb_release -is)
    local os_version=$(lsb_release -rs)

    # I really want C++17.
    if [[ ${os_name} == "Ubuntu" ]] && [[ ${os_version} == "16.04" ]]; then
      cmake_options+="-DCMAKE_C_COMPILER=$(which gcc-7) "
      cmake_options+="-DCMAKE_CXX_COMPILER=$(which g++-7) "
    fi
  fi

  if [ "${platform_name}" == "Darwin" ]; then
=======
  # Use the gold linker.
  if [ "$(uname -s)" == "Linux" ]; then
    cmake_options+="-DCMAKE_EXE_LINKER_FLAGS=-fuse-ld=gold "
  fi

  if [ "$(uname -s)" == "Darwin" ]; then
>>>>>>> 7d56fd1c
    cmake_options+="-DQt5_DIR=$(brew --prefix qt)/lib/cmake/Qt5 "
  else
    cmake_options+="-DCMAKE_PREFIX_PATH=/home/david/Qt/5.12.6/gcc_64 "
  fi

  cmake_options+="-DCMAKE_EXPORT_COMPILE_COMMANDS=ON "

  cmake_options+="-DSARA_BUILD_VIDEOIO=ON "
  cmake_options+="-DSARA_BUILD_PYTHON_BINDINGS=OFF "
  cmake_options+="-DPYTHON_INCLUDE_DIR=$(python -c "from distutils.sysconfig import get_python_inc; print(get_python_inc())") "
  cmake_options+="-DPYTHON_LIBRARY=$(python -c "import distutils.sysconfig as sysconfig; print(sysconfig.get_config_var('LIBDIR'))") "
  cmake_options+="-DSARA_BUILD_SHARED_LIBS=ON "
  cmake_options+="-DSARA_BUILD_TESTS=ON "
  cmake_options+="-DSARA_BUILD_SAMPLES=ON "

  cmake_options+="-DSARA_USE_HALIDE=ON "
  if [ "${platform_name}" == "Darwin" ]; then
    cmake_options+="-DHALIDE_DISTRIB_DIR=/usr/local "
  else
    cmake_options+="-DHALIDE_DISTRIB_DIR=/opt/halide "
  fi
  cmake_options+="-DNvidiaVideoCodec_ROOT=/opt/Video_Codec_SDK_9.1.23"

  # Generate makefile project.
  if [ "${build_type}" == "emscripten" ]; then
    emconfigure cmake ../sara
  else
    cmake ../sara ${cmake_options}
  fi

  # Build the library.
  cmake --build . -j$(nproc) -v

  # Run C++ tests.
  export BOOST_TEST_LOG_LEVEL=all
  export BOOST_TEST_COLOR_OUTPUT=1
<<<<<<< HEAD

  local test_options="--output-on-failure "
  if [[ "${build_type}" == "Xcode" ]]; then
    test_options+="-C Debug"
  fi
  ctest ${test_options}
=======
  ctest --output-on-failure -T memcheck
>>>>>>> 7d56fd1c

  # Run Python tests.
  make pytest
  make package
}

function install_package()
{
  if [ -f "/etc/debian_version" ]; then
    # Register the package to the local debian repository.
    dpkg-sig --sign builder libDO-Sara-shared-*.deb
    sudo cp libDO-Sara-shared-*.deb /usr/local/debs
    sudo update-local-debs
    sudo apt-get update
    sudo apt-get install --reinstall libdo-sara-shared
  else
    rpm_package_name=$(echo `ls *.rpm`)
    sudo rpm -ivh --force ${rpm_package_name}
  fi
}


sara_build_dir="sara-build-${build_type}"

# Create the build directory.
if [ -d "../${sara_build_dir}" ]; then
  rm -rf ../${sara_build_dir}
fi

mkdir ../${sara_build_dir}


cd ../${sara_build_dir}
{
  install_python_packages_via_pip
  build_library
  # install_package
}
cd ..<|MERGE_RESOLUTION|>--- conflicted
+++ resolved
@@ -18,13 +18,18 @@
 
 function build_library()
 {
+  # ========================================================================= #
+  # Specify the build type except for Xcode.
+  #
   if [ "${build_type}" == "Xcode" ]; then
     local cmake_options="-G Xcode "
   else
     local cmake_options="-DCMAKE_BUILD_TYPE=${build_type} "
   fi
 
-<<<<<<< HEAD
+  # ========================================================================= #
+  # Specify the C++17 compilers.
+  #
   if [[ "${platform_name}" == "Darwin" ]] &&
      [[ "${build_type}" == "Xcode" ]]; then
     # Workaround for Xcode generator on Apple platforms.
@@ -42,39 +47,55 @@
     fi
   fi
 
-  if [ "${platform_name}" == "Darwin" ]; then
-=======
-  # Use the gold linker.
+  # ========================================================================= #
+  # Use the gold linker if available.
   if [ "$(uname -s)" == "Linux" ]; then
     cmake_options+="-DCMAKE_EXE_LINKER_FLAGS=-fuse-ld=gold "
   fi
 
+  # ========================================================================= #
+  # Support for YouCompleteMe code auto-completion.
+  #
+  cmake_options+="-DCMAKE_EXPORT_COMPILE_COMMANDS=ON "
+
+  # ========================================================================= #
+  # Find Qt.
+  #
   if [ "$(uname -s)" == "Darwin" ]; then
->>>>>>> 7d56fd1c
     cmake_options+="-DQt5_DIR=$(brew --prefix qt)/lib/cmake/Qt5 "
   else
     cmake_options+="-DCMAKE_PREFIX_PATH=/home/david/Qt/5.12.6/gcc_64 "
   fi
 
-  cmake_options+="-DCMAKE_EXPORT_COMPILE_COMMANDS=ON "
+  # ========================================================================= #
+  # Sara specific options.
+  #
+  # Compile the Video I/O module.
+  cmake_options+="-DSARA_BUILD_VIDEOIO=ON "
+  # Compile with NVIDIA optimized video FFMPEG Codec.
+  cmake_options+="-DNvidiaVideoCodec_ROOT=/opt/Video_Codec_SDK_9.1.23"
 
-  cmake_options+="-DSARA_BUILD_VIDEOIO=ON "
+  # Compile Python bindings.
   cmake_options+="-DSARA_BUILD_PYTHON_BINDINGS=OFF "
   cmake_options+="-DPYTHON_INCLUDE_DIR=$(python -c "from distutils.sysconfig import get_python_inc; print(get_python_inc())") "
   cmake_options+="-DPYTHON_LIBRARY=$(python -c "import distutils.sysconfig as sysconfig; print(sysconfig.get_config_var('LIBDIR'))") "
+
+  # Compile shared or static libraries.
   cmake_options+="-DSARA_BUILD_SHARED_LIBS=ON "
   cmake_options+="-DSARA_BUILD_TESTS=ON "
   cmake_options+="-DSARA_BUILD_SAMPLES=ON "
 
+  # Compile Halide code.
   cmake_options+="-DSARA_USE_HALIDE=ON "
   if [ "${platform_name}" == "Darwin" ]; then
     cmake_options+="-DHALIDE_DISTRIB_DIR=/usr/local "
   else
     cmake_options+="-DHALIDE_DISTRIB_DIR=/opt/halide "
   fi
-  cmake_options+="-DNvidiaVideoCodec_ROOT=/opt/Video_Codec_SDK_9.1.23"
 
-  # Generate makefile project.
+
+  # ========================================================================= #
+  # Now generate the makefile project.
   if [ "${build_type}" == "emscripten" ]; then
     emconfigure cmake ../sara
   else
@@ -87,16 +108,12 @@
   # Run C++ tests.
   export BOOST_TEST_LOG_LEVEL=all
   export BOOST_TEST_COLOR_OUTPUT=1
-<<<<<<< HEAD
 
   local test_options="--output-on-failure "
   if [[ "${build_type}" == "Xcode" ]]; then
     test_options+="-C Debug"
   fi
   ctest ${test_options}
-=======
-  ctest --output-on-failure -T memcheck
->>>>>>> 7d56fd1c
 
   # Run Python tests.
   make pytest
