--- conflicted
+++ resolved
@@ -118,13 +118,9 @@
   // Harris cornerness parameters.
   //
   // Blur parameter before gradient calculation.
-<<<<<<< HEAD
   static const auto sigma_D = std::sqrt(sara::square(1.6f) - 1);
-=======
-  static constexpr auto sigma_D = 0.8f;
->>>>>>> 4ba5ba90
   // Integration domain of the second moment.
-  static constexpr auto sigma_I = 2 * sigma_D;
+  static const auto sigma_I = 2 * sigma_D;
   // Harris cornerness free parameter.
   static constexpr auto kappa = 0.04f;
 
