language: cpp

compiler:
  #- clang
  - gcc

before_install:
  # Install cpp-coveralls for code coverage.
  - sudo pip install cpp-coveralls
  # Remove the rabbitmq source file since it currently times out and 
  # we don't need it.
  - sudo rm -f /etc/apt/sources.list.d/rabbitmq-source.list
  # Update apt repositories to get GNU compiler 4.8.
  - sudo add-apt-repository -y ppa:ubuntu-toolchain-r/test
  # Update apt repositories to get Qt5.
  - sudo add-apt-repository --yes ppa:ubuntu-sdk-team/ppa
  - sudo apt-get update -qq

install:
  # Install GCC 4.8 for C++11 features.
  - if [ "$CXX" = "g++" ]; then sudo apt-get install -qq g++-4.8; fi
  - if [ "$CXX" = "g++" ]; then export CXX="g++-4.8" CC="gcc-4.8"; fi
  # Install Qt5
  - sudo apt-get install -qq qt5-qmake qtbase5-dev qtdeclarative5-dev libqt5webkit5-dev libsqlite3-dev

before_script:
  # Fake X server
  - export DISPLAY=:99.0
  - sh -e /etc/init.d/xvfb start

script:
  - mkdir build
  - cd build
  - cmake ..
  - make -j 4
<<<<<<< HEAD
  - make verbose_test
=======
  - make test

>>>>>>> 47da4cf5
after_success:
  - coveralls --root src<|MERGE_RESOLUTION|>--- conflicted
+++ resolved
@@ -33,11 +33,7 @@
   - cd build
   - cmake ..
   - make -j 4
-<<<<<<< HEAD
   - make verbose_test
-=======
-  - make test
 
->>>>>>> 47da4cf5
 after_success:
   - coveralls --root src